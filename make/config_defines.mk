--- conflicted
+++ resolved
@@ -289,11 +289,8 @@
 DEFINES += -DDEBUG_LIKWID
 else
 DEBUG_FLAGS =
-<<<<<<< HEAD
 endif
 
 ifeq ($(strip $(NVIDIA_INTERFACE)),true)
 DEFINES += -DLIKWID_WITH_NVMON
-=======
->>>>>>> 8be6dc60
 endif