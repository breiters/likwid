DEFINES   += -DVERSION=$(VERSION)         \
<<<<<<< HEAD
		 -DRELEASE=$(RELEASE)                 \
		 -DMINORVERSION=$(MINOR)                 \
		 -DCFGFILE=$(CFG_FILE_PATH)           \
		 -DTOPOFILE=$(TOPO_FILE_PATH)           \
		 -DINSTALL_PREFIX=$(INSTALLED_PREFIX) \
		 -DMAX_NUM_THREADS=$(MAX_NUM_THREADS) \
		 -DMAX_NUM_NODES=$(MAX_NUM_NODES)     \
		 -DACCESSDAEMON=$(INSTALLED_ACCESSDAEMON) \
		 -DFREQDAEMON=$(INSTALLED_FREQDAEMON) \
		 -DGROUPPATH=$(LIKWIDGROUPPATH) \
		 -DLIKWIDLOCK=$(LIKWIDLOCKPATH) \
		 -DLIKWIDSOCKETBASE=$(LIKWIDSOCKETBASE) \
		 -DGITCOMMIT=$(GITCOMMIT) \
		 -D_GNU_SOURCE
=======
             -DRELEASE=$(RELEASE)                 \
             -DMINORVERSION=$(MINOR)                 \
             -DCFGFILE=$(CFG_FILE_PATH)           \
             -DTOPOFILE=$(TOPO_FILE_PATH)           \
             -DINSTALL_PREFIX=$(INSTALLED_PREFIX) \
             -DMAX_NUM_THREADS=$(MAX_NUM_THREADS) \
             -DMAX_NUM_NODES=$(MAX_NUM_NODES)     \
             -DACCESSDAEMON=$(INSTALLED_ACCESSDAEMON) \
             -DGROUPPATH=$(LIKWIDGROUPPATH) \
             -DLIKWIDLOCK=$(LIKWIDLOCKPATH) \
             -DLIKWIDSOCKETBASE=$(LIKWIDSOCKETBASE) \
             -DGITCOMMIT=$(GITCOMMIT) \
             -D_GNU_SOURCE
>>>>>>> 78e27ec6

COMPILER := $(strip $(COMPILER))


DYNAMIC_TARGET_LIB := liblikwid.so
STATIC_TARGET_LIB := liblikwid.a
PWD ?= $(shell pwd)
# LUA:
ifdef LUA_INCLUDE_DIR
LUA_INTERNAL := false#NO SPACE
else
LUA_FOLDER := $(PWD)/ext/lua#NO SPACE
LUA_INCLUDE_DIR := $(LUA_FOLDER)/includes#NO SPACE
LUA_LIB_DIR := $(LUA_FOLDER)#NO SPACE
LUA_LIB_NAME := likwid-lua#NO SPACE
LUA_INTERNAL := true#NO SPACE
endif
SHARED_LIBLUA := lib$(LUA_LIB_NAME).so
STATIC_LIBLUA := lib$(LUA_LIB_NAME).a
# HWLOC:
HWLOC_FOLDER := $(PWD)/ext/hwloc
STATIC_LIBHWLOC := liblikwid-hwloc.a
SHARED_LIBHWLOC := liblikwid-hwloc.so

BENCH_FOLDER := bench
BENCH_NAME := likwid-bench
BENCH_TARGET := $(BENCH_FOLDER)/$(BENCH_NAME)

ifneq ($(strip $(COLOR)),NONE)
DEFINES += -DCOLOR=$(COLOR)
endif

ifeq ($(strip $(COMPILER)),MIC)
    ifeq ($(strip $(ACCESSMODE)),sysdaemon)
        $(info Info: Compiling for Xeon Phi. Changing accessmode to direct.)
        ACCESSMODE := direct
        BUILDDAEMON := false
        BUILDFREQ := false
    endif
    ifeq ($(strip $(ACCESSMODE)),accessdaemon)
        $(info Info: Compiling for Xeon Phi. Changing accessmode to direct.)
        ACCESSMODE := direct
        BUILDDAEMON := false
        BUILDFREQ := false
    endif
    ifeq ($(strip $(ACCESSMODE)),perf_event)
        $(info Info: Compiling for Xeon Phi. Changing accessmode to direct.)
        ACCESSMODE := direct
        BUILDDAEMON := false
        BUILDFREQ := false
    endif
    ifeq ($(strip $(ACCESSMODE)),direct)
        BUILDDAEMON := false
        BUILDFREQ := false
    endif
endif

ifeq ($(strip $(COMPILER)),GCCARMv8)
    ifeq ($(strip $(ACCESSMODE)),sysdaemon)
        $(info Info: Compiling for ARMv8 architecture. Changing accessmode to perf_event.)
        ACCESSMODE := perf_event
        DEFINES += -DLIKWID_USE_PERFEVENT
        BUILDDAEMON := false
        BUILDFREQ := false
    endif
    ifeq ($(strip $(ACCESSMODE)),accessdaemon)
        $(info Info: Compiling for ARMv8 architecture. Changing accessmode to perf_event.)
        ACCESSMODE := perf_event
        DEFINES += -DLIKWID_USE_PERFEVENT
        BUILDDAEMON := false
        BUILDFREQ := false
    endif
    ifeq ($(strip $(ACCESSMODE)),direct)
        $(info Info: Compiling for ARMv8 architecture. Changing accessmode to perf_event.)
        ACCESSMODE := perf_event
        DEFINES += -DLIKWID_USE_PERFEVENT
        BUILDDAEMON := false
        BUILDFREQ := false
    endif
    ifeq ($(strip $(ACCESSMODE)),perf_event)
        DEFINES += -DLIKWID_USE_PERFEVENT
        BUILDDAEMON := false
        BUILDFREQ := false
    endif
endif

ifeq ($(strip $(COMPILER)),GCCARMv7)
    ifeq ($(strip $(ACCESSMODE)),sysdaemon)
        $(info Info: Compiling for ARMv7 architecture. Changing accessmode to perf_event.)
        ACCESSMODE := perf_event
        DEFINES += -DLIKWID_USE_PERFEVENT
        BUILDDAEMON = false
        BUILDFREQ = false
    endif
    ifeq ($(strip $(ACCESSMODE)),accessdaemon)
        $(info Info: Compiling for ARMv7 architecture. Changing accessmode to perf_event.)
        ACCESSMODE := perf_event
        DEFINES += -DLIKWID_USE_PERFEVENT
        BUILDDAEMON = false
        BUILDFREQ = false
    endif
    ifeq ($(strip $(ACCESSMODE)),direct)
        $(info Info: Compiling for ARMv7 architecture. Changing accessmode to perf_event.)
        ACCESSMODE := perf_event
        DEFINES += -DLIKWID_USE_PERFEVENT
        BUILDFREQ = false
        BUILDDAEMON = false
    endif
    ifeq ($(strip $(ACCESSMODE)),perf_event)
        DEFINES += -DLIKWID_USE_PERFEVENT
        BUILDDAEMON := false
        BUILDFREQ := false
    endif
endif

ifeq ($(strip $(COMPILER)),GCCPOWER)
    ifeq ($(strip $(ACCESSMODE)),sysdaemon)
        $(info Info: Compiling for POWER architecture. Changing accessmode to perf_event.)
        ACCESSMODE := perf_event
        DEFINES += -DLIKWID_USE_PERFEVENT
        BUILDDAEMON = false
        BUILDFREQ = false
    endif
    ifeq ($(strip $(ACCESSMODE)),accessdaemon)
        $(info Info: Compiling for POWER architecture. Changing accessmode to perf_event.)
        ACCESSMODE := perf_event
        DEFINES += -DLIKWID_USE_PERFEVENT
        BUILDDAEMON = false
        BUILDFREQ = false
    endif
    ifeq ($(strip $(ACCESSMODE)),direct)
        $(info Info: Compiling for POWER architecture. Changing accessmode to perf_event.)
        ACCESSMODE := perf_event
        DEFINES += -DLIKWID_USE_PERFEVENT
        BUILDFREQ = false
        BUILDDAEMON = false
    endif
    ifeq ($(strip $(ACCESSMODE)),perf_event)
        DEFINES += -DLIKWID_USE_PERFEVENT
        BUILDDAEMON := false
        BUILDFREQ := false
    endif
endif

ifeq ($(strip $(BUILDDAEMON)),true)
ifneq ($(strip $(COMPILER)),MIC)
    DAEMON_TARGET = likwid-accessD
else
    $(info Info: Compiling for Xeon Phi. Disabling build of likwid-accessD.);
    DAEMON_TARGET =
endif
else
    DAEMON_TARGET =
endif

ifeq ($(strip $(BUILDFREQ)),true)
    ifneq ($(strip $(COMPILER)),MIC)
        FREQ_TARGET = likwid-setFreq
    else
        $(info Info: Compiling for Xeon Phi. Disabling build of likwid-setFreq.);
        FREQ_TARGET =
    endif
else
    FREQ_TARGET =
endif

ifeq ($(strip $(HAS_MEMPOLICY)),1)
DEFINES += -DHAS_MEMPOLICY
else
$(info Kernel 2.6.$(KERNEL_VERSION) has no mempolicy support!);
endif


ifeq ($(strip $(SHARED_LIBRARY)),true)
CFLAGS += $(SHARED_CFLAGS)
LIBS += -L. -pthread -lm -ldl
TARGET_LIB := $(DYNAMIC_TARGET_LIB)
TARGET_HWLOC_LIB=$(HWLOC_FOLDER)/$(SHARED_LIBHWLOC)
TARGET_LUA_LIB=$(LUA_LIB_DIR)/$(SHARED_LIBLUA)
else
TARGET_LIB := $(STATIC_TARGET_LIB)
TARGET_HWLOC_LIB=$(HWLOC_FOLDER)/$(STATIC_LIBHWLOC)
TARGET_LUA_LIB=$(LUA_LIB_DIR)/$(STATIC_LIBLUA)
endif

ifeq ($(strip $(HAS_SCHEDAFFINITY)),1)
DEFINES += -DHAS_SCHEDAFFINITY
PINLIB  = liblikwidpin.so
else
$(info GLIBC version 2.$(GLIBC_VERSION) has no pthread_setaffinity_np support!);
PINLIB  =
endif

FILTER_HWLOC_OBJ = yes
LIBHWLOC =
DEFINES += -DLIKWID_USE_HWLOC
LIBHWLOC_SHARED = -Lext/hwloc/ -lliblikwid-hwloc
LIBHWLOC_STATIC = ext/hwloc/liblikwid-hwloc.a
EXT_TARGETS += ./ext/hwloc
FILTER_HWLOC_OBJ =

#DEFINES += -DACCESSDAEMON=$(ACCESSDAEMON)

ifeq ($(strip $(ACCESSMODE)),sysdaemon)
    DEFINES += -DACCESSMODE=2
else
    ifeq ($(strip $(ACCESSMODE)),accessdaemon)
        DEFINES += -DACCESSMODE=1
    else
        ifeq ($(strip $(ACCESSMODE)),direct)
            DEFINES += -DACCESSMODE=0
        else
            ifeq ($(strip $(ACCESSMODE)),perf_event)
                DEFINES += -DLIKWID_USE_PERFEVENT
                DEFINES += -DACCESSMODE=-1
                BUILDDAEMON = false
                $(info Info: Compiling for perf_event interface. Measurements of thermal information is disabled);
            else
                $(info Error: Unknown access mode $(ACCESSMODE))
            endif
        endif
    endif
endif

ifeq ($(strip $(ACCESSMODE)),accessdaemon)
    ifneq ($(strip $(BUILDDAEMON)),true)
        $(info Info: Compiling with accessdaemon access mode but without building the access daemon.);
        $(info Info: Make sure an accessdaemon is installed and the paths ACCESSDAEMON and INSTALLED_ACCESSDAEMON point to it);
    endif
endif


ifeq ($(strip $(DEBUG)),true)
DEBUG_FLAGS = -g
DEBUG_CFLAGS := $(filter-out -O0, $(CFLAGS))
DEBUG_CFLAGS := $(filter-out -O1, $(DEBUG_CFLAGS))
DEBUG_CFLAGS := $(filter-out -O2, $(DEBUG_CFLAGS))
DEBUG_CFLAGS := $(filter-out -O3, $(DEBUG_CFLAGS))
CFLAGS = -O0 $(DEBUG_CFLAGS)
DEFINES += -DDEBUG_LIKWID
else
DEBUG_FLAGS =
endif<|MERGE_RESOLUTION|>--- conflicted
+++ resolved
@@ -1,20 +1,4 @@
 DEFINES   += -DVERSION=$(VERSION)         \
-<<<<<<< HEAD
-		 -DRELEASE=$(RELEASE)                 \
-		 -DMINORVERSION=$(MINOR)                 \
-		 -DCFGFILE=$(CFG_FILE_PATH)           \
-		 -DTOPOFILE=$(TOPO_FILE_PATH)           \
-		 -DINSTALL_PREFIX=$(INSTALLED_PREFIX) \
-		 -DMAX_NUM_THREADS=$(MAX_NUM_THREADS) \
-		 -DMAX_NUM_NODES=$(MAX_NUM_NODES)     \
-		 -DACCESSDAEMON=$(INSTALLED_ACCESSDAEMON) \
-		 -DFREQDAEMON=$(INSTALLED_FREQDAEMON) \
-		 -DGROUPPATH=$(LIKWIDGROUPPATH) \
-		 -DLIKWIDLOCK=$(LIKWIDLOCKPATH) \
-		 -DLIKWIDSOCKETBASE=$(LIKWIDSOCKETBASE) \
-		 -DGITCOMMIT=$(GITCOMMIT) \
-		 -D_GNU_SOURCE
-=======
              -DRELEASE=$(RELEASE)                 \
              -DMINORVERSION=$(MINOR)                 \
              -DCFGFILE=$(CFG_FILE_PATH)           \
@@ -28,7 +12,6 @@
              -DLIKWIDSOCKETBASE=$(LIKWIDSOCKETBASE) \
              -DGITCOMMIT=$(GITCOMMIT) \
              -D_GNU_SOURCE
->>>>>>> 78e27ec6
 
 COMPILER := $(strip $(COMPILER))
 
