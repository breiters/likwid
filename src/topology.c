--- conflicted
+++ resolved
@@ -673,11 +673,7 @@
                     break;
 
                 case SKYLAKEX:
-<<<<<<< HEAD
-                    if (cpuid_info.stepping >= 0 && cpuid_info.stepping <= 5)
-=======
                     if (cpuid_info.stepping >= 0 && cpuid_info.stepping < 5)
->>>>>>> cc455f9c
                     {
                         cpuid_info.name = skylakeX_str;
                         cpuid_info.short_name = short_skylakeX;
