/*
 * =======================================================================================
 *
 *      Filename:  perfmon.c
 *
 *      Description:  Main implementation of the performance monitoring module
 *
 *      Version:   <VERSION>
 *      Released:  <DATE>
 *
 *      Author:   Jan Treibig (jt), jan.treibig@gmail.com
 *                Thomas Roehl (tr), thomas.roehl@googlemail.com
 *      Project:  likwid
 *
 *      Copyright (C) 2016 RRZE, University Erlangen-Nuremberg
 *
 *      This program is free software: you can redistribute it and/or modify it under
 *      the terms of the GNU General Public License as published by the Free Software
 *      Foundation, either version 3 of the License, or (at your option) any later
 *      version.
 *
 *      This program is distributed in the hope that it will be useful, but WITHOUT ANY
 *      WARRANTY; without even the implied warranty of MERCHANTABILITY or FITNESS FOR A
 *      PARTICULAR PURPOSE.  See the GNU General Public License for more details.
 *
 *      You should have received a copy of the GNU General Public License along with
 *      this program.  If not, see <http://www.gnu.org/licenses/>.
 *
 * =======================================================================================
 */

/* #####   HEADER FILE INCLUDES   ######################################### */

#include <stdlib.h>
#include <stdio.h>
#include <string.h>
#include <math.h>
#include <float.h>
#include <unistd.h>
#include <sys/types.h>

#include <types.h>
#include <likwid.h>
#include <bitUtil.h>
#include <timer.h>
#include <lock.h>
#include <perfmon.h>
#include <registers.h>
#include <topology.h>
#include <access.h>
#include <perfgroup.h>
#include <cpuid.h>

#include <perfmon_pm.h>
#include <perfmon_atom.h>
#include <perfmon_core2.h>
#include <perfmon_nehalem.h>
#include <perfmon_westmere.h>
#include <perfmon_westmereEX.h>
#include <perfmon_nehalemEX.h>
#include <perfmon_sandybridge.h>
#include <perfmon_ivybridge.h>
#include <perfmon_haswell.h>
#include <perfmon_phi.h>
#include <perfmon_knl.h>
#include <perfmon_k8.h>
#include <perfmon_k10.h>
#include <perfmon_interlagos.h>
#include <perfmon_kabini.h>
#include <perfmon_silvermont.h>
#include <perfmon_goldmont.h>
#include <perfmon_broadwell.h>
#include <perfmon_skylake.h>
#include <perfmon_zen.h>

#ifdef LIKWID_USE_PERFEVENT
#include <perfmon_perfevent.h>
#endif

/* #####   EXPORTED VARIABLES   ########################################### */

PerfmonEvent* eventHash = NULL;
RegisterMap* counter_map = NULL;
BoxMap* box_map = NULL;
PciDevice* pci_devices = NULL;
char** translate_types = NULL;
<<<<<<< HEAD

=======
>>>>>>> 9b33b64b
int perfmon_numCounters = 0;
int perfmon_numCoreCounters = 0;
int perfmon_numArchEvents = 0;
int perfmon_initialized = 0;
int perfmon_verbosity = DEBUGLEV_ONLY_ERROR;
int maps_checked = 0;
uint64_t currentConfig[MAX_NUM_THREADS][NUM_PMC] = { 0 };

PerfmonGroupSet* groupSet = NULL;
LikwidResults* markerResults = NULL;
int markerRegions = 0;

int (*perfmon_startCountersThread) (int thread_id, PerfmonEventSet* eventSet);
int (*perfmon_stopCountersThread) (int thread_id, PerfmonEventSet* eventSet);
int (*perfmon_readCountersThread) (int thread_id, PerfmonEventSet* eventSet);
int (*perfmon_setupCountersThread) (int thread_id, PerfmonEventSet* eventSet);
int (*perfmon_finalizeCountersThread) (int thread_id, PerfmonEventSet* eventSet);

int (*initThreadArch) (int cpu_id);
void perfmon_delEventSet(int groupID);

char* eventOptionTypeName[NUM_EVENT_OPTIONS] = {
    "NONE",
    "OPCODE",
    "MATCH0",
    "MATCH1",
    "MATCH2",
    "MATCH3",
    "MASK0",
    "MASK1",
    "MASK2",
    "MASK3",
    "NID",
    "TID",
    "STATE",
    "EDGEDETECT",
    "THRESHOLD",
    "INVERT",
    "KERNEL",
    "ANYTHREAD",
    "OCCUPANCY",
    "OCCUPANCY_FILTER",
    "OCCUPANCY_EDGEDETECT",
    "OCCUPANCY_INVERT",
    "IN_TRANSACTION",
    "IN_TRANSACTION_ABORTED"
#ifdef LIKWID_USE_PERFEVENT
    ,"PERF_PID"
    ,"PERF_FLAGS"
#endif
};

char* default_translate_types[NUM_UNITS] = {
    [FIXED] = "/sys/bus/event_source/devices/cpu",
    [PMC] = "/sys/bus/event_source/devices/cpu",
    [MBOX0] = "/sys/bus/event_source/devices/uncore_imc",
    [CBOX0] = "/sys/bus/event_source/devices/uncore_cbox_0",
    [CBOX1] = "/sys/bus/event_source/devices/uncore_cbox_1",
    [CBOX2] = "/sys/bus/event_source/devices/uncore_cbox_2",
    [CBOX3] = "/sys/bus/event_source/devices/uncore_cbox_3",
    [UBOX] = "/sys/bus/event_source/devices/uncore_arb",
    [POWER] = "/sys/bus/event_source/devices/power",
};

/* #####   FUNCTION DEFINITIONS  -  LOCAL TO THIS SOURCE FILE   ########### */

static int
getIndexAndType (bstring reg, RegisterIndex* index, RegisterType* type)
{
    int ret = FALSE;

    for (int i=0; i< perfmon_numCounters; i++)
    {
        if (biseqcstr(reg, counter_map[i].key))
        {
            *index = counter_map[i].index;
            *type = counter_map[i].type;
            ret = TRUE;
            break;
        }
    }
    return ret;
}

static RegisterType
checkAccess(bstring reg, RegisterIndex index, RegisterType oldtype, int force)
{
    int err = 0;
    uint64_t tmp = 0x0ULL;
    RegisterType type = oldtype;
    int (*ownstrcmp)(const char*, const char*);
    ownstrcmp = &strcmp;
    int testcpu = groupSet->threads[0].processorId;
    int firstpmcindex = -1;

    for (int i=0; i< perfmon_numCounters; i++)
    {
        if (counter_map[i].type == PMC && firstpmcindex < 0)
        {
            firstpmcindex = i;
            break;
        }
    }

    if (cpuid_info.isIntel && type == PMC && (index - firstpmcindex) > cpuid_info.perf_num_ctr)
    {
        fprintf(stderr,
                "WARNING: Counter %s is only available with deactivated HyperThreading. Counter results defaults to 0.\n",
                bdata(reg));
        return NOTYPE;
    }
    if (type == NOTYPE)
    {
        DEBUG_PRINT(DEBUGLEV_INFO, WARNING: Counter %s not available on the current system. Counter results defaults to 0.,bdata(reg));
        return NOTYPE;
    }
    if (ownstrcmp(bdata(reg), counter_map[index].key) != 0)
    {
        DEBUG_PRINT(DEBUGLEV_INFO, WARNING: Counter %s does not exist ,bdata(reg));
        return NOTYPE;
    }
    err = HPMcheck(counter_map[index].device, 0);
    if (!err)
    {
        DEBUG_PRINT(DEBUGLEV_INFO, WARNING: The device for counter %s does not exist ,bdata(reg));
        return NOTYPE;
    }
    if ((type != THERMAL) && (type != POWER) && (type != WBOX0FIX))
    {
        int check_settings = 1;
        uint32_t reg = counter_map[index].configRegister;
        if (reg == 0x0)
        {
            reg = counter_map[index].counterRegister;
            check_settings = 0;
        }
        err = HPMread(testcpu, counter_map[index].device, reg, &tmp);
        if (err != 0)
        {
            if (err == -ENODEV)
            {
                DEBUG_PRINT(DEBUGLEV_DETAIL, Device %s not accessible on this machine,
                                         pci_devices[box_map[type].device].name);
            }
            else
            {
                DEBUG_PRINT(DEBUGLEV_DETAIL, Counter %s not readable on this machine,
                                             counter_map[index].key);
            }
            type = NOTYPE;
        }
        else if (tmp == 0x0ULL)
        {
            err = HPMwrite(testcpu, counter_map[index].device, reg, 0x0ULL);
            if (err != 0)
            {
                if (err == -ENODEV)
                {
                    DEBUG_PRINT(DEBUGLEV_DETAIL, Device %s not accessible on this machine,
                                             pci_devices[box_map[type].device].name);
                }
                else
                {
                    DEBUG_PRINT(DEBUGLEV_DETAIL, Counter %s not writeable on this machine,
                                             counter_map[index].key);
                }
                type = NOTYPE;
            }
            check_settings = 0;
        }
        if ((check_settings) && (tmp != 0x0ULL))
        {
            if (force == 1)
            {
                DEBUG_PRINT(DEBUGLEV_DETAIL, Counter %s has bits set (0x%llx) but we are forced to overwrite them,
                                             counter_map[index].key, LLU_CAST tmp);
                err = HPMwrite(testcpu, counter_map[index].device, reg, 0x0ULL);
            }
            else if ((force == 0) && ((type != FIXED)&&(type != THERMAL)&&(type != POWER)&&(type != WBOX0FIX)))
            {
                fprintf(stderr, "ERROR: The selected register %s is in use.\n", counter_map[index].key);
                fprintf(stderr, "Please run likwid with force option (-f, --force) to overwrite settings\n");
                exit(EXIT_SUCCESS);
            }
        }
    }
    else if ((type == POWER) || (type == WBOX0FIX) || (type == THERMAL))
    {
        err = HPMread(testcpu, MSR_DEV, counter_map[index].counterRegister, &tmp);
        if (err != 0)
        {
            DEBUG_PRINT(DEBUGLEV_DETAIL, Counter %s not readable on this machine,
                                         counter_map[index].key);
            type = NOTYPE;
        }
    }
    else
    {
        type = NOTYPE;
    }
    return type;
}

static int
checkCounter(bstring counterName, const char* limit)
{
    int i;
    struct bstrList* tokens;
    int ret = FALSE;
    bstring limitString = bfromcstr(limit);

    tokens = bsplit(limitString,'|');
    for(i=0; i<tokens->qty; i++)
    {
        if(bstrncmp(counterName, tokens->entry[i], blength(tokens->entry[i])))
        {
            ret = FALSE;
        }
        else
        {
            ret = TRUE;
            break;
        }
    }
    bdestroy(limitString);
    bstrListDestroy(tokens);
    return ret;
}

static int
getEvent(bstring event_str, bstring counter_str, PerfmonEvent* event)
{
    int ret = FALSE;
    int (*ownstrncmp)(const char *, const char *, size_t);
    ownstrncmp = &strncmp;
    for (int i=0; i< perfmon_numArchEvents; i++)
    {
        if (biseqcstr(event_str, eventHash[i].name))
        {
            if (!checkCounter(counter_str, eventHash[i].limit))
            {
                continue;
            }
            *event = eventHash[i];
            ret = TRUE;
            break;
        }
    }

    return ret;
}

static int
assignOption(PerfmonEvent* event, bstring entry, int index, EventOptionType type, int zero_value)
{
    int found_double = -1;
    int return_index = index;
    long long unsigned int value;
    for (int k = 0; k < index; k++)
    {
        if (event->options[k].type == type)
        {
            found_double = k;
            break;
        }
    }
    if (found_double >= 0)
    {
        index = found_double;
    }
    else
    {
        return_index++;
    }
    event->options[index].type = type;
    if (zero_value)
    {
        event->options[index].value = 0;
    }
    else
    {
        value = 0;
        sscanf(bdata(entry), "%llx", &value);
        event->options[index].value = value;
    }
    return return_index;
}

static int
parseOptions(struct bstrList* tokens, PerfmonEvent* event, RegisterIndex index)
{
    int i,j;
    struct bstrList* subtokens;

    for (i = event->numberOfOptions; i < MAX_EVENT_OPTIONS; i++)
    {
        event->options[i].type = EVENT_OPTION_NONE;
    }
    if (tokens->qty-2 > MAX_EVENT_OPTIONS)
    {
        return -ERANGE;
    }


    for (i=2;i<tokens->qty;i++)
    {
        subtokens = bsplit(tokens->entry[i],'=');
        btolower(subtokens->entry[0]);
        if (subtokens->qty == 1)
        {
            if (biseqcstr(subtokens->entry[0], "edgedetect") == 1)
            {
                event->numberOfOptions = assignOption(event, subtokens->entry[1],
                                    event->numberOfOptions, EVENT_OPTION_EDGE, 1);
            }
            else if (biseqcstr(subtokens->entry[0], "invert") == 1)
            {
                event->numberOfOptions = assignOption(event, subtokens->entry[1],
                                    event->numberOfOptions, EVENT_OPTION_INVERT, 1);
            }
            else if (biseqcstr(subtokens->entry[0], "kernel") == 1)
            {
                event->numberOfOptions = assignOption(event, subtokens->entry[1],
                                    event->numberOfOptions, EVENT_OPTION_COUNT_KERNEL, 1);
            }
            else if (biseqcstr(subtokens->entry[0], "anythread") == 1)
            {
                event->numberOfOptions = assignOption(event, subtokens->entry[1],
                                    event->numberOfOptions, EVENT_OPTION_ANYTHREAD, 1);
            }
            else if (biseqcstr(subtokens->entry[0], "occ_edgedetect") == 1)
            {
                event->numberOfOptions = assignOption(event, subtokens->entry[1],
                                    event->numberOfOptions, EVENT_OPTION_OCCUPANCY_EDGE, 1);
            }
            else if (biseqcstr(subtokens->entry[0], "occ_invert") == 1)
            {
                event->numberOfOptions = assignOption(event, subtokens->entry[1],
                                    event->numberOfOptions, EVENT_OPTION_OCCUPANCY_INVERT, 1);
            }
            else if (biseqcstr(subtokens->entry[0], "in_trans") == 1)
            {
                event->numberOfOptions = assignOption(event, subtokens->entry[1],
                                    event->numberOfOptions, EVENT_OPTION_IN_TRANS, 1);
            }
            else if (biseqcstr(subtokens->entry[0], "in_trans_aborted") == 1)
            {
                event->numberOfOptions = assignOption(event, subtokens->entry[1],
                                    event->numberOfOptions, EVENT_OPTION_IN_TRANS_ABORT, 1);
            }
            else
            {
                continue;
            }
            event->options[event->numberOfOptions].value = 0;
        }
        else if (subtokens->qty == 2)
        {
            if (biseqcstr(subtokens->entry[0], "opcode") == 1)
            {
                event->numberOfOptions = assignOption(event, subtokens->entry[1],
                                    event->numberOfOptions, EVENT_OPTION_OPCODE, 0);
            }
            else if (biseqcstr(subtokens->entry[0], "match0") == 1)
            {
                event->numberOfOptions = assignOption(event, subtokens->entry[1],
                                    event->numberOfOptions, EVENT_OPTION_MATCH0, 0);
            }
            else if (biseqcstr(subtokens->entry[0], "match1") == 1)
            {
                event->numberOfOptions = assignOption(event, subtokens->entry[1],
                                    event->numberOfOptions, EVENT_OPTION_MATCH1, 0);
            }
            else if (biseqcstr(subtokens->entry[0], "match2") == 1)
            {
                event->numberOfOptions = assignOption(event, subtokens->entry[1],
                                    event->numberOfOptions, EVENT_OPTION_MATCH2, 0);
            }
            else if (biseqcstr(subtokens->entry[0], "match3") == 1)
            {
                event->numberOfOptions = assignOption(event, subtokens->entry[1],
                                    event->numberOfOptions, EVENT_OPTION_MATCH3, 0);
            }
            else if (biseqcstr(subtokens->entry[0], "mask0") == 1)
            {
                event->numberOfOptions = assignOption(event, subtokens->entry[1],
                                    event->numberOfOptions, EVENT_OPTION_MASK0, 0);
            }
            else if (biseqcstr(subtokens->entry[0], "mask1") == 1)
            {
                event->numberOfOptions = assignOption(event, subtokens->entry[1],
                                    event->numberOfOptions, EVENT_OPTION_MASK1, 0);
            }
            else if (biseqcstr(subtokens->entry[0], "mask2") == 1)
            {
                event->numberOfOptions = assignOption(event, subtokens->entry[1],
                                    event->numberOfOptions, EVENT_OPTION_MASK2, 0);
            }
            else if (biseqcstr(subtokens->entry[0], "mask3") == 1)
            {
                event->numberOfOptions = assignOption(event, subtokens->entry[1],
                                    event->numberOfOptions, EVENT_OPTION_MASK3, 0);
            }
            else if (biseqcstr(subtokens->entry[0], "nid") == 1)
            {
                event->numberOfOptions = assignOption(event, subtokens->entry[1],
                                    event->numberOfOptions, EVENT_OPTION_NID, 0);
            }
            else if (biseqcstr(subtokens->entry[0], "tid") == 1)
            {
                event->numberOfOptions = assignOption(event, subtokens->entry[1],
                                    event->numberOfOptions, EVENT_OPTION_TID, 0);
            }
            else if (biseqcstr(subtokens->entry[0], "state") == 1)
            {
                event->numberOfOptions = assignOption(event, subtokens->entry[1],
                                    event->numberOfOptions, EVENT_OPTION_STATE, 0);
            }
            else if (biseqcstr(subtokens->entry[0], "threshold") == 1)
            {
                event->numberOfOptions = assignOption(event, subtokens->entry[1],
                                    event->numberOfOptions, EVENT_OPTION_THRESHOLD, 0);
            }
            else if (biseqcstr(subtokens->entry[0], "occupancy") == 1)
            {
                event->numberOfOptions = assignOption(event, subtokens->entry[1],
                                    event->numberOfOptions, EVENT_OPTION_OCCUPANCY, 0);
            }
            else if (biseqcstr(subtokens->entry[0], "occ_filter") == 1)
            {
                event->numberOfOptions = assignOption(event, subtokens->entry[1],
                                    event->numberOfOptions, EVENT_OPTION_OCCUPANCY_FILTER, 0);
            }
#ifdef LIKWID_USE_PERFEVENT
            else if (biseqcstr(subtokens->entry[0], "perf_pid") == 1)
            {
                printf("Found option perf_pid\n");
                event->numberOfOptions = assignOption(event, subtokens->entry[1],
                                    event->numberOfOptions, EVENT_OPTION_PERF_PID, 0);
            }
            else if (biseqcstr(subtokens->entry[0], "perf_flags") == 1)
            {
                event->numberOfOptions = assignOption(event, subtokens->entry[1],
                                    event->numberOfOptions, EVENT_OPTION_PERF_FLAGS, 0);
            }
#endif
            else
            {
                continue;
            }
        }
        bstrListDestroy(subtokens);
    }
    for(i=event->numberOfOptions-1;i>=0;i--)
    {
#ifdef LIKWID_USE_PERFEVENT
        if (event->options[i].type != EVENT_OPTION_PERF_PID && event->options[i].type != EVENT_OPTION_PERF_FLAGS && !(OPTIONS_TYPE_MASK(event->options[i].type) & (counter_map[index].optionMask|event->optionMask)))
#else
        if (!(OPTIONS_TYPE_MASK(event->options[i].type) & (counter_map[index].optionMask|event->optionMask)))
#endif
        {
            DEBUG_PRINT(DEBUGLEV_INFO,Removing Option %s not valid for register %s,
                        eventOptionTypeName[event->options[i].type],
                        counter_map[index].key);
            event->options[i].type = EVENT_OPTION_NONE;
            event->numberOfOptions--;
        }
    }

    for(i=0;i<event->numberOfOptions;i++)
    {
        if (event->options[i].type == EVENT_OPTION_EDGE)
        {
            int threshold_set = FALSE;
            for (j=0;j<event->numberOfOptions;j++)
            {
                if (event->options[i].type == EVENT_OPTION_THRESHOLD)
                {
                    threshold_set = TRUE;
                    break;
                }
            }
            if ((threshold_set == FALSE) && (event->numberOfOptions < MAX_EVENT_OPTIONS))
            {
                event->options[event->numberOfOptions].type = EVENT_OPTION_THRESHOLD;
                event->options[event->numberOfOptions].value = 0x1;
                event->numberOfOptions++;
            }
            else
            {
                ERROR_PLAIN_PRINT(Cannot set threshold option to default. no more space in options list);
            }
        }
        else if (event->options[i].type == EVENT_OPTION_OCCUPANCY)
        {
            int threshold_set = FALSE;
            int edge_set = FALSE;
            int invert_set = FALSE;
            for (j=0;j<event->numberOfOptions;j++)
            {
                if (event->options[i].type == EVENT_OPTION_THRESHOLD)
                {
                    threshold_set = TRUE;
                    break;
                }
                if (event->options[i].type == EVENT_OPTION_EDGE)
                {
                    edge_set = TRUE;
                    break;
                }
                if (event->options[i].type == EVENT_OPTION_INVERT)
                {
                    invert_set = TRUE;
                    break;
                }
            }
            if ((threshold_set == FALSE) && (event->numberOfOptions < MAX_EVENT_OPTIONS) &&
                (edge_set == TRUE || invert_set == TRUE ))
            {
                event->options[event->numberOfOptions].type = EVENT_OPTION_THRESHOLD;
                event->options[event->numberOfOptions].value = 0x1;
                event->numberOfOptions++;
            }
            else
            {
                ERROR_PLAIN_PRINT(Cannot set threshold option to default. no more space in options list);
            }
        }
    }

    return event->numberOfOptions;
}

static double
calculateResult(int groupId, int eventId, int threadId)
{
    PerfmonEventSetEntry* event;
    PerfmonCounter* counter;
    int cpu_id;
    double result = 0.0;
    uint64_t maxValue = 0ULL;
    if (groupSet->groups[groupId].events[eventId].type == NOTYPE)
        return result;

    event = &(groupSet->groups[groupId].events[eventId]);
    counter = &(event->threadCounter[threadId]);
    if (counter->overflows == 0)
    {
        result = (double) (counter->counterData - counter->startData);
    }
    else if (counter->overflows > 0)
    {
        maxValue = perfmon_getMaxCounterValue(counter_map[event->index].type);
        result += (double) ((maxValue - counter->startData) + counter->counterData);
        if (counter->overflows > 1)
        {
            result += (double) ((counter->overflows-1) * maxValue);
        }
    }
    if (counter_map[event->index].type == POWER)
    {
        result *= power_getEnergyUnit(getCounterTypeOffset(event->index));
    }
    else if (counter_map[event->index].type == THERMAL)
    {
        result = (double)counter->counterData;
    }
    return result;
}

int
getCounterTypeOffset(int index)
{
    int off = 0;
    for (int j=index-1;j>=0;j--)
    {
        if (counter_map[index].type == counter_map[j].type)
        {
            off++;
        }
        else
        {
            break;
        }
    }
    return off;
}

void
perfmon_setVerbosity(int level)
{
    if ((level >= DEBUGLEV_ONLY_ERROR) && (level <= DEBUGLEV_DEVELOP))
        perfmon_verbosity = level;
}

void
perfmon_check_counter_map(int cpu_id)
{
    int own_hpm = 0;
    if (perfmon_numCounters == 0 || perfmon_numArchEvents == 0)
    {
        ERROR_PLAIN_PRINT(Counter and event maps not initialized.);
        return;
    }
    if (maps_checked)
        return;
#ifndef LIKWID_USE_PERFEVENT
    if (!HPMinitialized())
    {
        HPMinit();
        if (HPMaddThread(cpu_id) != 0)
        {
            ERROR_PLAIN_PRINT(Cannot check counters without access to performance counters)
            return;
        }
        own_hpm = 1;
    }
#endif
    int startpmcindex = -1;
    for (int i=0;i<perfmon_numCounters;i++)
    {
        if (counter_map[i].type == NOTYPE)
        {
            continue;
        }
        if (counter_map[i].type == PMC && startpmcindex < 0)
        {
            startpmcindex = i;
        }
        if (cpuid_info.isIntel &&
            counter_map[i].type == PMC &&
            (counter_map[i].index - counter_map[startpmcindex].index) >= cpuid_info.perf_num_ctr)
        {
            counter_map[i].type = NOTYPE;
            counter_map[i].optionMask = 0x0ULL;
        }
#ifndef LIKWID_USE_PERFEVENT
        if (HPMcheck(counter_map[i].device, cpu_id))
        {
            uint32_t reg = counter_map[i].configRegister;
            uint64_t tmp = 0x0ULL;
            if (reg == 0x0U)
                reg = counter_map[i].counterRegister;
            int err = HPMread(cpu_id, counter_map[i].device, reg, &tmp);
            if (err)
            {
                counter_map[i].type = NOTYPE;
                counter_map[i].optionMask = 0x0ULL;
            }
        }
        else
        {
            counter_map[i].type = NOTYPE;
            counter_map[i].optionMask = 0x0ULL;
        }
#endif
    }
    if (own_hpm)
        HPMfinalize();
    for (int i=0; i<perfmon_numArchEvents; i++)
    {
        int found = 0;
        bstring estr = bfromcstr(eventHash[i].name);
        if (i > 0 && strlen(eventHash[i-1].limit) != 0 && strcmp(eventHash[i-1].limit, eventHash[i].limit) == 0)
        {
            bdestroy(estr);
            continue;
        }
        for (int j=0;j<perfmon_numCounters; j++)
        {
            if (counter_map[j].type == NOTYPE)
                continue;
            PerfmonEvent event;
            bstring cstr = bfromcstr(counter_map[j].key);
            if (getEvent(estr, cstr, &event))
            {
                found = 1;
                bdestroy(cstr);
                break;
            }
            bdestroy(cstr);
        }
        bdestroy(estr);
        if (!found)
        {
            eventHash[i].limit = "";
        }
    }
    maps_checked = 1;
}

void
perfmon_init_maps(void)
{
    uint32_t eax, ebx, ecx, edx;
    if (eventHash != NULL && counter_map != NULL && box_map != NULL && perfmon_numCounters > 0 && perfmon_numArchEvents > 0)
        return;
    switch ( cpuid_info.family )
    {
        case P6_FAMILY:

            switch ( cpuid_info.model )
            {
                case PENTIUM_M_BANIAS:
                case PENTIUM_M_DOTHAN:
                    eventHash = pm_arch_events;
                    perfmon_numArchEvents = perfmon_numArchEvents_pm;
                    counter_map = pm_counter_map;
                    box_map = pm_box_map;
                    perfmon_numCounters = perfmon_numCounters_pm;
                    translate_types = default_translate_types;
                    break;

                case ATOM_45:
                case ATOM_32:
                case ATOM_22:
                case ATOM:
                    eventHash = atom_arch_events;
                    perfmon_numArchEvents = perfmon_numArchEventsAtom;
                    counter_map = core2_counter_map;
                    perfmon_numCounters = perfmon_numCountersCore2;
                    box_map = core2_box_map;
                    translate_types = default_translate_types;
                    break;

                case ATOM_SILVERMONT_E:
                case ATOM_SILVERMONT_C:
                case ATOM_SILVERMONT_Z1:
                case ATOM_SILVERMONT_Z2:
                case ATOM_SILVERMONT_F:
                case ATOM_SILVERMONT_AIR:
                    eventHash = silvermont_arch_events;
                    perfmon_numArchEvents = perfmon_numArchEventsSilvermont;
                    counter_map = silvermont_counter_map;
                    box_map = silvermont_box_map;
                    perfmon_numCounters = perfmon_numCountersSilvermont;
                    perfmon_numCoreCounters = perfmon_numCoreCountersSilvermont;
                    translate_types = default_translate_types;
                    break;

                case ATOM_SILVERMONT_GOLD:
                case ATOM_DENVERTON:
                case ATOM_GOLDMONT_PLUS:
                    eventHash = goldmont_arch_events;
                    perfmon_numArchEvents = perfmon_numArchEventsGoldmont;
                    counter_map = goldmont_counter_map;
                    box_map = goldmont_box_map;
                    perfmon_numCounters = perfmon_numCountersGoldmont;
                    perfmon_numCoreCounters = perfmon_numCoreCountersGoldmont;
                    translate_types = default_translate_types;
                    break;

                case CORE_DUO:
                    ERROR_PLAIN_PRINT(Unsupported Processor);
                    break;

                case XEON_MP:
                case CORE2_65:
                case CORE2_45:
                    eventHash = core2_arch_events;
                    perfmon_numArchEvents = perfmon_numArchEventsCore2;
                    counter_map = core2_counter_map;
                    perfmon_numCounters = perfmon_numCountersCore2;
                    box_map = core2_box_map;
                    translate_types = default_translate_types;
                    break;

                case NEHALEM_EX:
                    eventHash = nehalemEX_arch_events;
                    perfmon_numArchEvents = perfmon_numArchEventsNehalemEX;
                    counter_map = nehalemEX_counter_map;
                    perfmon_numCounters = perfmon_numCountersNehalemEX;
                    box_map = nehalemEX_box_map;
                    translate_types = default_translate_types;
                    break;

                case WESTMERE_EX:
                    eventHash = westmereEX_arch_events;
                    perfmon_numArchEvents = perfmon_numArchEventsWestmereEX;
                    counter_map = westmereEX_counter_map;
                    perfmon_numCounters = perfmon_numCountersWestmereEX;
                    box_map = westmereEX_box_map;
                    translate_types = default_translate_types;
                    break;

                case NEHALEM_BLOOMFIELD:
                case NEHALEM_LYNNFIELD:
                case NEHALEM_LYNNFIELD_M:
                    eventHash = nehalem_arch_events;
                    perfmon_numArchEvents = perfmon_numArchEventsNehalem;
                    counter_map = nehalem_counter_map;
                    perfmon_numCounters = perfmon_numCountersNehalem;
                    box_map = nehalem_box_map;
                    translate_types = default_translate_types;
                    break;

                case NEHALEM_WESTMERE_M:
                case NEHALEM_WESTMERE:
                    eventHash = westmere_arch_events;
                    perfmon_numArchEvents = perfmon_numArchEventsWestmere;
                    counter_map = nehalem_counter_map;
                    perfmon_numCounters = perfmon_numCountersNehalem;
                    box_map = nehalem_box_map;
                    translate_types = default_translate_types;
                    break;

                case IVYBRIDGE_EP:
                    pci_devices = ivybridgeEP_pci_devices;
                    translate_types = ivybridgeEP_translate_types;
                    box_map = ivybridgeEP_box_map;
                    eventHash = ivybridgeEP_arch_events;
                    perfmon_numArchEvents = perfmon_numArchEventsIvybridgeEP;
                    counter_map = ivybridgeEP_counter_map;
                    perfmon_numCounters = perfmon_numCountersIvybridgeEP;
                    perfmon_numCoreCounters = perfmon_numCoreCountersIvybridgeEP;
                    translate_types = ivybridgeEP_translate_types;
                    break;
                case IVYBRIDGE:
                    translate_types = default_translate_types;
                    eventHash = ivybridge_arch_events;
                    box_map = ivybridge_box_map;
                    perfmon_numArchEvents = perfmon_numArchEventsIvybridge;
                    counter_map = ivybridge_counter_map;
                    perfmon_numCounters = perfmon_numCountersIvybridge;
                    perfmon_numCoreCounters = perfmon_numCoreCountersIvybridge;
                    translate_types = default_translate_types;
                    break;

                case HASWELL_EP:
                    eventHash = haswellEP_arch_events;
                    translate_types = haswellEP_translate_types;
                    perfmon_numArchEvents = perfmon_numArchEventsHaswellEP;
                    counter_map = haswellEP_counter_map;
                    perfmon_numCounters = perfmon_numCountersHaswellEP;
                    perfmon_numCoreCounters = perfmon_numCoreCountersHaswellEP;
                    box_map = haswellEP_box_map;
                    pci_devices = haswellEP_pci_devices;
                    translate_types = haswellEP_translate_types;
                    break;
                case HASWELL:
                case HASWELL_M1:
                case HASWELL_M2:
                    eventHash = haswell_arch_events;
                    perfmon_numArchEvents = perfmon_numArchEventsHaswell;
                    counter_map = haswell_counter_map;
                    perfmon_numCounters = perfmon_numCountersHaswell;
                    perfmon_numCoreCounters = perfmon_numCoreCountersHaswell;
                    box_map = haswell_box_map;
                    translate_types = default_translate_types;
                    break;

                case SANDYBRIDGE_EP:
                    pci_devices = sandybridgeEP_pci_devices;
                    translate_types = sandybridgeEP_translate_types;
                    box_map = sandybridgeEP_box_map;
                    eventHash = sandybridgeEP_arch_events;
                    perfmon_numArchEvents = perfmon_numArchEventsSandybridgeEP;
                    counter_map = sandybridgeEP_counter_map;
                    perfmon_numCounters = perfmon_numCountersSandybridgeEP;
                    perfmon_numCoreCounters = perfmon_numCoreCountersSandybridgeEP;
                    translate_types = sandybridgeEP_translate_types;
                    break;
                case SANDYBRIDGE:
                    box_map = sandybridge_box_map;
                    eventHash = sandybridge_arch_events;
                    perfmon_numArchEvents = perfmon_numArchEventsSandybridge;
                    counter_map = sandybridge_counter_map;
                    perfmon_numCounters = perfmon_numCountersSandybridge;
                    perfmon_numCoreCounters = perfmon_numCoreCountersSandybridge;
                    translate_types = default_translate_types;
                    break;

                case BROADWELL:
                case BROADWELL_E3:
                    box_map = broadwell_box_map;
                    eventHash = broadwell_arch_events;
                    counter_map = broadwell_counter_map;
                    perfmon_numArchEvents = perfmon_numArchEventsBroadwell;
                    perfmon_numCounters = perfmon_numCountersBroadwell;
                    perfmon_numCoreCounters = perfmon_numCoreCountersBroadwell;
                    translate_types = default_translate_types;
                    break;
                case BROADWELL_D:
                    pci_devices = broadwelld_pci_devices;
                    translate_types = broadwellEP_translate_types;
                    box_map = broadwelld_box_map;
                    eventHash = broadwelld_arch_events;
                    counter_map = broadwelld_counter_map;
                    perfmon_numArchEvents = perfmon_numArchEventsBroadwellD;
                    perfmon_numCounters = perfmon_numCountersBroadwellD;
                    perfmon_numCoreCounters = perfmon_numCoreCountersBroadwellD;
                    translate_types = broadwellEP_translate_types;
                    break;
                case BROADWELL_E:
                    pci_devices = broadwellEP_pci_devices;
                    box_map = broadwellEP_box_map;
                    eventHash = broadwellEP_arch_events;
                    translate_types = broadwellEP_translate_types;
                    counter_map = broadwellEP_counter_map;
                    perfmon_numArchEvents = perfmon_numArchEventsBroadwellEP;
                    perfmon_numCounters = perfmon_numCountersBroadwellEP;
                    perfmon_numCoreCounters = perfmon_numCoreCountersBroadwellEP;
                    translate_types = broadwellEP_translate_types;
                    break;

                case SKYLAKE1:
                case SKYLAKE2:
                case KABYLAKE1:
                case KABYLAKE2:
                    box_map = skylake_box_map;
                    eventHash = skylake_arch_events;
                    counter_map = skylake_counter_map;
                    perfmon_numArchEvents = perfmon_numArchEventsSkylake;
                    perfmon_numCounters = perfmon_numCountersSkylake;
                    perfmon_numCoreCounters = perfmon_numCoreCountersSkylake;
                    translate_types = default_translate_types;
                    break;
                case SKYLAKEX:
                    box_map = skylakeX_box_map;
                    eventHash = skylakeX_arch_events;
                    counter_map = skylakeX_counter_map;
                    perfmon_numArchEvents = perfmon_numArchEventsSkylakeX;
                    perfmon_numCounters = perfmon_numCountersSkylakeX;
                    perfmon_numCoreCounters = perfmon_numCoreCountersSkylakeX;
                    translate_types = skylakeX_translate_types;
                    break;

                case XEON_PHI_KNL:
                    pci_devices = knl_pci_devices;
                    eventHash = knl_arch_events;
                    perfmon_numArchEvents = perfmon_numArchEventsKNL;
                    counter_map = knl_counter_map;
                    box_map = knl_box_map;
                    perfmon_numCounters = perfmon_numCountersKNL;
                    translate_types = knl_translate_types;
                    break;

                default:
                    ERROR_PLAIN_PRINT(Unsupported Processor);
                    break;
            }
            break;

        case MIC_FAMILY:

            switch ( cpuid_info.model )
            {
                case XEON_PHI:
                    eventHash = phi_arch_events;
                    perfmon_numArchEvents = perfmon_numArchEventsPhi;
                    counter_map = phi_counter_map;
                    box_map = phi_box_map;
                    perfmon_numCounters = perfmon_numCountersPhi;
                    translate_types = default_translate_types;
                    break;

                default:
                    ERROR_PLAIN_PRINT(Unsupported Processor);
                    break;
            }
            break;

        case K8_FAMILY:
            eventHash = k8_arch_events;
            perfmon_numArchEvents = perfmon_numArchEventsK8;
            counter_map = k10_counter_map;
            box_map = k10_box_map;
            perfmon_numCounters = perfmon_numCountersK10;
            translate_types = default_translate_types;
            break;

        case K10_FAMILY:
            eventHash = k10_arch_events;
            perfmon_numArchEvents = perfmon_numArchEventsK10;
            counter_map = k10_counter_map;
            box_map = k10_box_map;
            perfmon_numCounters = perfmon_numCountersK10;
            translate_types = default_translate_types;
            break;

        case K15_FAMILY:
            eventHash = interlagos_arch_events;
            perfmon_numArchEvents = perfmon_numArchEventsInterlagos;
            counter_map = interlagos_counter_map;
            box_map = interlagos_box_map;
            perfmon_numCounters = perfmon_numCountersInterlagos;
            translate_types = default_translate_types;
            break;

        case K16_FAMILY:
            eventHash = kabini_arch_events;
            perfmon_numArchEvents = perfmon_numArchEventsKabini;
            counter_map = kabini_counter_map;
            box_map = kabini_box_map;
            perfmon_numCounters = perfmon_numCountersKabini;
            translate_types = default_translate_types;
            break;

        case ZEN_FAMILY:
            eventHash = zen_arch_events;
            perfmon_numArchEvents = perfmon_numArchEventsZen;
            counter_map = zen_counter_map;
            box_map = zen_box_map;
            perfmon_numCounters = perfmon_numCountersZen;
            translate_types = zen_translate_types;
            break;

        default:
            ERROR_PLAIN_PRINT(Unsupported Processor);
            break;
    }
    return;
}

void
perfmon_init_funcs(int* init_power, int* init_temp)
{
    int initialize_power = FALSE;
    int initialize_thermal = FALSE;
#ifndef LIKWID_USE_PERFEVENT
    switch ( cpuid_info.family )
    {
        case P6_FAMILY:

            switch ( cpuid_info.model )
            {
                case PENTIUM_M_BANIAS:
                case PENTIUM_M_DOTHAN:
                    initThreadArch = perfmon_init_pm;
                    perfmon_startCountersThread = perfmon_startCountersThread_pm;
                    perfmon_stopCountersThread = perfmon_stopCountersThread_pm;
                    perfmon_setupCountersThread = perfmon_setupCounterThread_pm;
                    perfmon_readCountersThread = perfmon_readCountersThread_pm;
                    perfmon_finalizeCountersThread = perfmon_finalizeCountersThread_pm;
                    break;

                case ATOM_45:
                case ATOM_32:
                case ATOM_22:
                case ATOM:
                    initThreadArch = perfmon_init_core2;
                    perfmon_startCountersThread = perfmon_startCountersThread_core2;
                    perfmon_stopCountersThread = perfmon_stopCountersThread_core2;
                    perfmon_setupCountersThread = perfmon_setupCounterThread_core2;
                    perfmon_readCountersThread = perfmon_readCountersThread_core2;
                    perfmon_finalizeCountersThread = perfmon_finalizeCountersThread_core2;
                    break;

                case ATOM_SILVERMONT_E:
                case ATOM_SILVERMONT_C:
                case ATOM_SILVERMONT_Z1:
                case ATOM_SILVERMONT_Z2:
                case ATOM_SILVERMONT_F:
                case ATOM_SILVERMONT_AIR:
                    initialize_power = TRUE;
                    initialize_thermal = TRUE;
                    initThreadArch = perfmon_init_silvermont;
                    perfmon_startCountersThread = perfmon_startCountersThread_silvermont;
                    perfmon_stopCountersThread = perfmon_stopCountersThread_silvermont;
                    perfmon_setupCountersThread = perfmon_setupCountersThread_silvermont;
                    perfmon_readCountersThread = perfmon_readCountersThread_silvermont;
                    perfmon_finalizeCountersThread = perfmon_finalizeCountersThread_silvermont;
                    break;

                case ATOM_SILVERMONT_GOLD:
                case ATOM_DENVERTON:
                case ATOM_GOLDMONT_PLUS:
                    initialize_power = TRUE;
                    initialize_thermal = TRUE;
                    initThreadArch = perfmon_init_goldmont;
                    perfmon_startCountersThread = perfmon_startCountersThread_goldmont;
                    perfmon_stopCountersThread = perfmon_stopCountersThread_goldmont;
                    perfmon_setupCountersThread = perfmon_setupCounterThread_goldmont;
                    perfmon_readCountersThread = perfmon_readCountersThread_goldmont;
                    perfmon_finalizeCountersThread = perfmon_finalizeCountersThread_goldmont;
                    break;

                case CORE_DUO:
                    ERROR_PLAIN_PRINT(Unsupported Processor);
                    break;

                case XEON_MP:
                case CORE2_65:
                case CORE2_45:
                    initThreadArch = perfmon_init_core2;
                    perfmon_startCountersThread = perfmon_startCountersThread_core2;
                    perfmon_stopCountersThread = perfmon_stopCountersThread_core2;
                    perfmon_readCountersThread = perfmon_readCountersThread_core2;
                    perfmon_setupCountersThread = perfmon_setupCounterThread_core2;
                    perfmon_finalizeCountersThread = perfmon_finalizeCountersThread_core2;
                    break;

                case NEHALEM_EX:
                    initThreadArch = perfmon_init_nehalemEX;
                    perfmon_startCountersThread = perfmon_startCountersThread_nehalemEX;
                    perfmon_stopCountersThread = perfmon_stopCountersThread_nehalemEX;
                    perfmon_readCountersThread = perfmon_readCountersThread_nehalemEX;
                    perfmon_setupCountersThread = perfmon_setupCounterThread_nehalemEX;
                    perfmon_finalizeCountersThread = perfmon_finalizeCountersThread_nehalemEX;
                    break;

                case WESTMERE_EX:
                    initThreadArch = perfmon_init_westmereEX;
                    perfmon_startCountersThread = perfmon_startCountersThread_westmereEX;
                    perfmon_stopCountersThread = perfmon_stopCountersThread_westmereEX;
                    perfmon_readCountersThread = perfmon_readCountersThread_westmereEX;
                    perfmon_setupCountersThread = perfmon_setupCounterThread_westmereEX;
                    perfmon_finalizeCountersThread = perfmon_finalizeCountersThread_westmereEX;
                    break;

                case NEHALEM_BLOOMFIELD:
                case NEHALEM_LYNNFIELD:
                    initialize_thermal = TRUE;
                    initThreadArch = perfmon_init_nehalem;
                    perfmon_startCountersThread = perfmon_startCountersThread_nehalem;
                    perfmon_stopCountersThread = perfmon_stopCountersThread_nehalem;
                    perfmon_readCountersThread = perfmon_readCountersThread_nehalem;
                    perfmon_setupCountersThread = perfmon_setupCounterThread_nehalem;
                    perfmon_finalizeCountersThread = perfmon_finalizeCountersThread_nehalem;
                    break;

                case NEHALEM_WESTMERE_M:
                case NEHALEM_WESTMERE:
                    initialize_thermal = TRUE;
                    initThreadArch = perfmon_init_nehalem;
                    perfmon_startCountersThread = perfmon_startCountersThread_nehalem;
                    perfmon_stopCountersThread = perfmon_stopCountersThread_nehalem;
                    perfmon_readCountersThread = perfmon_readCountersThread_nehalem;
                    perfmon_setupCountersThread = perfmon_setupCounterThread_nehalem;
                    perfmon_finalizeCountersThread = perfmon_finalizeCountersThread_nehalem;
                    break;

                case IVYBRIDGE_EP:
                case IVYBRIDGE:
                    initialize_power = TRUE;
                    initialize_thermal = TRUE;
                    initThreadArch = perfmon_init_ivybridge;
                    perfmon_startCountersThread = perfmon_startCountersThread_ivybridge;
                    perfmon_stopCountersThread = perfmon_stopCountersThread_ivybridge;
                    perfmon_readCountersThread = perfmon_readCountersThread_ivybridge;
                    perfmon_setupCountersThread = perfmon_setupCounterThread_ivybridge;
                    perfmon_finalizeCountersThread = perfmon_finalizeCountersThread_ivybridge;
                    break;

                case HASWELL_EP:
                case HASWELL:
                case HASWELL_M1:
                case HASWELL_M2:
                    initialize_power = TRUE;
                    initialize_thermal = TRUE;
                    initThreadArch = perfmon_init_haswell;
                    perfmon_startCountersThread = perfmon_startCountersThread_haswell;
                    perfmon_stopCountersThread = perfmon_stopCountersThread_haswell;
                    perfmon_readCountersThread = perfmon_readCountersThread_haswell;
                    perfmon_setupCountersThread = perfmon_setupCounterThread_haswell;
                    perfmon_finalizeCountersThread = perfmon_finalizeCountersThread_haswell;
                    break;

                case SANDYBRIDGE_EP:
                case SANDYBRIDGE:
                    initialize_power = TRUE;
                    initialize_thermal = TRUE;
                    initThreadArch = perfmon_init_sandybridge;
                    perfmon_startCountersThread = perfmon_startCountersThread_sandybridge;
                    perfmon_stopCountersThread = perfmon_stopCountersThread_sandybridge;
                    perfmon_readCountersThread = perfmon_readCountersThread_sandybridge;
                    perfmon_setupCountersThread = perfmon_setupCounterThread_sandybridge;
                    perfmon_finalizeCountersThread = perfmon_finalizeCountersThread_sandybridge;
                    break;

                case BROADWELL:
                case BROADWELL_E:
                case BROADWELL_D:
                case BROADWELL_E3:
                    initialize_power = TRUE;
                    initialize_thermal = TRUE;
                    initThreadArch = perfmon_init_broadwell;
                    perfmon_startCountersThread = perfmon_startCountersThread_broadwell;
                    perfmon_stopCountersThread = perfmon_stopCountersThread_broadwell;
                    perfmon_readCountersThread = perfmon_readCountersThread_broadwell;
                    perfmon_setupCountersThread = perfmon_setupCounterThread_broadwell;
                    perfmon_finalizeCountersThread = perfmon_finalizeCountersThread_broadwell;
                    break;

                case SKYLAKE1:
                case SKYLAKE2:
                case SKYLAKEX:
                case KABYLAKE1:
                case KABYLAKE2:
                    initialize_power = TRUE;
                    initialize_thermal = TRUE;
                    initThreadArch = perfmon_init_skylake;
                    perfmon_startCountersThread = perfmon_startCountersThread_skylake;
                    perfmon_stopCountersThread = perfmon_stopCountersThread_skylake;
                    perfmon_readCountersThread = perfmon_readCountersThread_skylake;
                    perfmon_setupCountersThread = perfmon_setupCounterThread_skylake;
                    perfmon_finalizeCountersThread = perfmon_finalizeCountersThread_skylake;
                    break;

                case XEON_PHI_KNL:
                    initialize_power = TRUE;
                    initialize_thermal = TRUE;
                    initThreadArch = perfmon_init_knl;
                    perfmon_startCountersThread = perfmon_startCountersThread_knl;
                    perfmon_stopCountersThread = perfmon_stopCountersThread_knl;
                    perfmon_readCountersThread = perfmon_readCountersThread_knl;
                    perfmon_setupCountersThread = perfmon_setupCountersThread_knl;
                    perfmon_finalizeCountersThread = perfmon_finalizeCountersThread_knl;
                    break;

                default:
                    ERROR_PLAIN_PRINT(Unsupported Processor);
                    break;
            }
            break;

        case MIC_FAMILY:

            switch ( cpuid_info.model )
            {
                case XEON_PHI:
                    initThreadArch = perfmon_init_phi;
                    perfmon_startCountersThread = perfmon_startCountersThread_phi;
                    perfmon_stopCountersThread = perfmon_stopCountersThread_phi;
                    perfmon_readCountersThread = perfmon_readCountersThread_phi;
                    perfmon_setupCountersThread = perfmon_setupCounterThread_phi;
                    perfmon_finalizeCountersThread = perfmon_finalizeCountersThread_phi;
                    break;

                default:
                    ERROR_PLAIN_PRINT(Unsupported Processor);
                    break;
            }
            break;

        case K8_FAMILY:
            initThreadArch = perfmon_init_k10;
            perfmon_startCountersThread = perfmon_startCountersThread_k10;
            perfmon_stopCountersThread = perfmon_stopCountersThread_k10;
            perfmon_readCountersThread = perfmon_readCountersThread_k10;
            perfmon_setupCountersThread = perfmon_setupCounterThread_k10;
            perfmon_finalizeCountersThread = perfmon_finalizeCountersThread_k10;
            break;

        case K10_FAMILY:
            initThreadArch = perfmon_init_k10;
            perfmon_startCountersThread = perfmon_startCountersThread_k10;
            perfmon_stopCountersThread = perfmon_stopCountersThread_k10;
            perfmon_readCountersThread = perfmon_readCountersThread_k10;
            perfmon_setupCountersThread = perfmon_setupCounterThread_k10;
            perfmon_finalizeCountersThread = perfmon_finalizeCountersThread_k10;
            break;

        case K15_FAMILY:
            initThreadArch = perfmon_init_interlagos;
            perfmon_startCountersThread = perfmon_startCountersThread_interlagos;
            perfmon_stopCountersThread = perfmon_stopCountersThread_interlagos;
            perfmon_readCountersThread = perfmon_readCountersThread_interlagos;
            perfmon_setupCountersThread = perfmon_setupCounterThread_interlagos;
            perfmon_finalizeCountersThread = perfmon_finalizeCountersThread_interlagos;
            break;

        case K16_FAMILY:
            initThreadArch = perfmon_init_kabini;
            perfmon_startCountersThread = perfmon_startCountersThread_kabini;
            perfmon_stopCountersThread = perfmon_stopCountersThread_kabini;
            perfmon_readCountersThread = perfmon_readCountersThread_kabini;
            perfmon_setupCountersThread = perfmon_setupCounterThread_kabini;
            perfmon_finalizeCountersThread = perfmon_finalizeCountersThread_kabini;
            break;

        case ZEN_FAMILY:
            initThreadArch = perfmon_init_zen;
            initialize_power = TRUE;
            perfmon_startCountersThread = perfmon_startCountersThread_zen;
            perfmon_stopCountersThread = perfmon_stopCountersThread_zen;
            perfmon_readCountersThread = perfmon_readCountersThread_zen;
            perfmon_setupCountersThread = perfmon_setupCounterThread_zen;
            perfmon_finalizeCountersThread = perfmon_finalizeCountersThread_zen;
            break;

        default:
            ERROR_PLAIN_PRINT(Unsupported Processor);
            break;
    }
#else
    initThreadArch = perfmon_init_perfevent;
    perfmon_startCountersThread = perfmon_startCountersThread_perfevent;
    perfmon_stopCountersThread = perfmon_stopCountersThread_perfevent;
    perfmon_readCountersThread = perfmon_readCountersThread_perfevent;
    perfmon_setupCountersThread = perfmon_setupCountersThread_perfevent;
    perfmon_finalizeCountersThread = perfmon_finalizeCountersThread_perfevent;
#endif
    *init_power = initialize_power;
    *init_temp = initialize_thermal;
}

int
perfmon_init(int nrThreads, const int* threadsToCpu)
{
    int i;
    int ret;
    int initialize_power = FALSE;
    int initialize_thermal = FALSE;

    if (perfmon_initialized == 1)
    {
        return 0;
    }

    if (nrThreads <= 0)
    {
        ERROR_PRINT(Number of threads must be greater than 0 but only %d given,nrThreads);
        return -EINVAL;
    }

    if (!lock_check())
    {
        ERROR_PLAIN_PRINT(Access to performance monitoring registers locked);
        return -EINVAL;
    }

    if ((cpuid_info.family == 0) && (cpuid_info.model == 0))
    {
        ERROR_PLAIN_PRINT(Topology module not inialized. Needed to determine current CPU type);
        return -ENODEV;
    }

    /* Check threadsToCpu array if only valid cpu_ids are listed */
    if (groupSet != NULL)
    {
        /* TODO: Decision whether setting new thread count and adjust processorIds
         *          or just exit like implemented now
         */
        return -EEXIST;
    }

    groupSet = (PerfmonGroupSet*) malloc(sizeof(PerfmonGroupSet));
    if (groupSet == NULL)
    {
        ERROR_PLAIN_PRINT(Cannot allocate group descriptor);
        return -ENOMEM;
    }
    groupSet->threads = (PerfmonThread*) malloc(nrThreads * sizeof(PerfmonThread));
    if (groupSet->threads == NULL)
    {
        ERROR_PLAIN_PRINT(Cannot allocate set of threads);
        free(groupSet);
        return -ENOMEM;
    }
    groupSet->numberOfThreads = nrThreads;
    groupSet->numberOfGroups = 0;
    groupSet->numberOfActiveGroups = 0;
    groupSet->groups = NULL;
    groupSet->activeGroup = -1;

    for(i=0; i<MAX_NUM_NODES; i++) socket_lock[i] = LOCK_INIT;
    for(i=0; i<MAX_NUM_THREADS; i++)
    {
        tile_lock[i] = LOCK_INIT;
        core_lock[i] = LOCK_INIT;
        sharedl3_lock[i] = LOCK_INIT;
    }


    /* Initialize access interface */
#ifndef LIKWID_USE_PERFEVENT
    ret = HPMinit();
    if (ret)
    {
        ERROR_PLAIN_PRINT(Cannot set access functions);
        free(groupSet->threads);
        free(groupSet);
        return ret;
    }
#endif
    timer_init();

    /* Initialize maps pointer to current architecture maps */
    perfmon_init_maps();

    /* Initialize function pointer to current architecture functions */
    perfmon_init_funcs(&initialize_power, &initialize_thermal);

    /* Store thread information and reset counters for processor*/
    /* If the arch supports it, initialize power and thermal measurements */
    for(i=0;i<nrThreads;i++)
    {
#ifndef LIKWID_USE_PERFEVENT
        ret = HPMaddThread(threadsToCpu[i]);
        if (ret != 0)
        {
            ERROR_PLAIN_PRINT(Cannot get access to performance counters);
            free(groupSet->threads);
            free(groupSet);
            return ret;
        }

        ret = HPMcheck(MSR_DEV, threadsToCpu[i]);
        if (ret != 1)
        {
            fprintf(stderr, "Cannot get access to MSRs. Please check permissions to the MSRs\n");
            free(groupSet->threads);
            free(groupSet);
            return -EACCES;
        }
#endif
        groupSet->threads[i].thread_id = i;
        groupSet->threads[i].processorId = threadsToCpu[i];

        if (initialize_power == TRUE)
        {
            power_init(threadsToCpu[i]);
        }
        if (initialize_thermal == TRUE)
        {
            thermal_init(threadsToCpu[i]);
        }
        initThreadArch(threadsToCpu[i]);
    }
    perfmon_initialized = 1;
    return 0;
}

void
perfmon_finalize(void)
{
    int group, event;
    int thread;
    if (perfmon_initialized == 0)
    {
        return;
    }
    if (groupSet == NULL)
    {
        return;
    }
    for(group=0;group < groupSet->numberOfActiveGroups; group++)
    {
        for (thread=0;thread< groupSet->numberOfThreads; thread++)
        {
            perfmon_finalizeCountersThread(thread, &(groupSet->groups[group]));
        }
        for (event=0;event < groupSet->groups[group].numberOfEvents; event++)
        {
            if (groupSet->groups[group].events[event].threadCounter)
                free(groupSet->groups[group].events[event].threadCounter);
        }
        if (groupSet->groups[group].events != NULL)
            free(groupSet->groups[group].events);
        perfmon_delEventSet(group);
        groupSet->groups[group].state = STATE_NONE;
    }
    if (groupSet->groups != NULL)
        free(groupSet->groups);
    if (groupSet->threads != NULL)
        free(groupSet->threads);
    groupSet->activeGroup = -1;
    if (groupSet)
        free(groupSet);
    for (group=0; group < MAX_NUM_THREADS; group++)
    {
        memset(currentConfig[group], 0, NUM_PMC * sizeof(uint64_t));
    }
    if (markerResults != NULL)
    {
        perfmon_destroyMarkerResults();
    }
    power_finalize();
#ifndef LIKWID_USE_PERFEVENT
    HPMfinalize();
#endif
    perfmon_initialized = 0;
    groupSet = NULL;
    return;
}

int
perfmon_addEventSet(const char* eventCString)
{
    int i, j, err, isPerfGroup = 0;
    bstring eventBString;
    struct bstrList* eventtokens;
    PerfmonEventSet* eventSet;
    PerfmonEventSetEntry* event;
    char* cstringcopy;
    Configuration_t config;
    if (perfmon_initialized != 1)
    {
        ERROR_PLAIN_PRINT(Perfmon module not properly initialized);
        return -EINVAL;
    }
    config = get_configuration();

    if (eventCString == NULL)
    {
        DEBUG_PLAIN_PRINT(DEBUGLEV_INFO, Event string is empty. Trying environment variable LIKWID_EVENTS);
        eventCString = getenv("LIKWID_EVENTS");
        if (eventCString == NULL)
        {
            ERROR_PLAIN_PRINT(Cannot read event string. Also event string from environment variable is empty);
            return -EINVAL;
        }
    }

    if (strchr(eventCString, '-') != NULL)
    {
        ERROR_PLAIN_PRINT(Event string contains invalid character -);
        return -EINVAL;
    }
    if (strchr(eventCString, '.') != NULL)
    {
        ERROR_PLAIN_PRINT(Event string contains invalid character .);
        return -EINVAL;
    }
    if (groupSet->numberOfActiveGroups == 0)
    {
        groupSet->groups = (PerfmonEventSet*) malloc(sizeof(PerfmonEventSet));
        if (groupSet->groups == NULL)
        {
            ERROR_PLAIN_PRINT(Cannot allocate initialize of event group list);
            return -ENOMEM;
        }
        groupSet->numberOfGroups = 1;
        groupSet->numberOfActiveGroups = 0;
        groupSet->activeGroup = -1;

        /* Only one group exists by now */
        groupSet->groups[0].rdtscTime = 0;
        groupSet->groups[0].runTime = 0;
        groupSet->groups[0].numberOfEvents = 0;
    }

    if ((groupSet->numberOfActiveGroups > 0) && (groupSet->numberOfActiveGroups == groupSet->numberOfGroups))
    {
        groupSet->numberOfGroups++;
        groupSet->groups = (PerfmonEventSet*)realloc(groupSet->groups, groupSet->numberOfGroups*sizeof(PerfmonEventSet));
        if (groupSet->groups == NULL)
        {
            ERROR_PLAIN_PRINT(Cannot allocate additional group);
            return -ENOMEM;
        }
        groupSet->groups[groupSet->numberOfActiveGroups].rdtscTime = 0;
        groupSet->groups[groupSet->numberOfActiveGroups].runTime = 0;
        groupSet->groups[groupSet->numberOfActiveGroups].numberOfEvents = 0;
        DEBUG_PLAIN_PRINT(DEBUGLEV_INFO, Allocating new group structure for group.);
    }
    DEBUG_PRINT(DEBUGLEV_INFO, Currently %d groups of %d active,
                    groupSet->numberOfActiveGroups+1,
                    groupSet->numberOfGroups+1);
    cstringcopy = malloc((strlen(eventCString)+1)*sizeof(char));
    if (!cstringcopy)
        return -ENOMEM;
    strcpy(cstringcopy, eventCString);
    char* perf_pid = strstr(eventCString, "PERF_PID");
    if (perf_pid != NULL)
    {
#ifdef LIKWID_USE_PERFEVENT
        snprintf(cstringcopy, strlen(eventCString)-strlen(perf_pid), "%s", eventCString);
#endif
    }


<<<<<<< HEAD
    cstringcopy = malloc((strlen(eventCString)+1)*sizeof(char));
    if (!cstringcopy)
        return -ENOMEM;
    strcpy(cstringcopy, eventCString);
    char* perf_pid = strstr(eventCString, "PERF_PID");
    if (perf_pid != NULL)
    {
#ifdef LIKWID_USE_PERFEVENT
        printf("perf_pid %s\n", perf_pid);
        snprintf(cstringcopy, strlen(eventCString)-strlen(perf_pid), "%s", eventCString);
#endif
    }


=======
>>>>>>> 9b33b64b
    if (strchr(cstringcopy, ':') == NULL)
    {
        err = read_group(config->groupPath, cpuid_info.short_name,
                         cstringcopy,
                         &groupSet->groups[groupSet->numberOfActiveGroups].group);
        if (err == -EACCES)
        {
            ERROR_PRINT(Access to performance group %s not allowed, cstringcopy);
            return err;
        }
        else if (err == -ENODEV)
        {
            ERROR_PRINT(Performance group %s only available with deactivated HyperThreading, eventCString);
            return err;
        }
        else if (err < 0)
        {
            ERROR_PRINT(Cannot read performance group %s, cstringcopy);
            return err;
        }
        isPerfGroup = 1;
    }
    else
    {
        err = custom_group(cstringcopy, &groupSet->groups[groupSet->numberOfActiveGroups].group);
        if (err)
        {
            ERROR_PRINT(Cannot transform %s to performance group, cstringcopy);
            return err;
        }
    }
    char * evstr = get_eventStr(&groupSet->groups[groupSet->numberOfActiveGroups].group);
    if (perf_pid != NULL)
    {
        char* tmp = realloc(evstr, strlen(evstr)+strlen(perf_pid)+1);
        if (!tmp)
        {
            return -ENOMEM;
        }
        else
        {
            evstr = tmp;
            strcat(evstr, ":");
            strcat(evstr, perf_pid);
        }
    }
    free(cstringcopy);
    eventBString = bfromcstr(evstr);
    eventtokens = bsplit(eventBString,',');
    free(evstr);
    bdestroy(eventBString);

    eventSet = &(groupSet->groups[groupSet->numberOfActiveGroups]);
    eventSet->events = (PerfmonEventSetEntry*) malloc(eventtokens->qty * sizeof(PerfmonEventSetEntry));
    if (eventSet->events == NULL)
    {
        ERROR_PRINT(Cannot allocate event list for group %d\n, groupSet->numberOfActiveGroups);
        return -ENOMEM;
    }
    eventSet->numberOfEvents = 0;

    eventSet->regTypeMask1 = 0x0ULL;
    eventSet->regTypeMask2 = 0x0ULL;
    eventSet->regTypeMask3 = 0x0ULL;
    eventSet->regTypeMask4 = 0x0ULL;

    int forceOverwrite = 0;
    int valid_events = 0;
    if (getenv("LIKWID_FORCE") != NULL)
    {
        forceOverwrite = atoi(getenv("LIKWID_FORCE"));
    }
    for(i=0;i<eventtokens->qty;i++)
    {
        event = &(eventSet->events[i]);
        struct bstrList* subtokens = bsplit(eventtokens->entry[i],':');
        if (subtokens->qty < 2)
        {
            ERROR_PRINT(Cannot parse event descriptor %s, bdata(eventtokens->entry[i]));
            bstrListDestroy(subtokens);
            continue;
        }
        else
        {
            if (!getIndexAndType(subtokens->entry[1], &event->index, &event->type))
            {
                event->type = NOTYPE;
                goto past_checks;
            }
#ifndef LIKWID_USE_PERFEVENT
            event->type = checkAccess(subtokens->entry[1], event->index, event->type, forceOverwrite);
            if (event->type == NOTYPE)
            {
                DEBUG_PRINT(DEBUGLEV_INFO, Cannot access counter register %s, bdata(subtokens->entry[1]));
                event->type = NOTYPE;
                goto past_checks;
            }
#else
            char* path = translate_types[counter_map[event->index].type];
            struct stat st;
            if (path == NULL || stat(path, &st) != 0)
            {
                DEBUG_PRINT(DEBUGLEV_INFO, Cannot access counter register %s, bdata(subtokens->entry[1]));
                event->type = NOTYPE;
                goto past_checks;
            }
#endif

            if (!getEvent(subtokens->entry[0], subtokens->entry[1], &event->event))
            {
                DEBUG_PRINT(DEBUGLEV_INFO, Event %s not found for current architecture,
                     bdata(subtokens->entry[0]));
                event->type = NOTYPE;
                goto past_checks;
            }
#ifndef LIKWID_USE_PERFEVENT
            if (!checkCounter(subtokens->entry[1], event->event.limit))
            {
                DEBUG_PRINT(DEBUGLEV_INFO, Register %s not allowed for event %s,
                     bdata(subtokens->entry[1]),bdata(subtokens->entry[0]));
                event->type = NOTYPE;
                goto past_checks;
            }
#endif
            if (parseOptions(subtokens, &event->event, event->index) < 0)
            {
                DEBUG_PRINT(DEBUGLEV_INFO, Cannot parse options in %s, bdata(eventtokens->entry[i]));
                event->type = NOTYPE;
                goto past_checks;
            }

            SETTYPE(eventSet, event->type);
past_checks:
            event->threadCounter = (PerfmonCounter*) malloc(
                groupSet->numberOfThreads * sizeof(PerfmonCounter));

            if (event->threadCounter == NULL)
            {
                ERROR_PRINT(Cannot allocate counter for all threads in group %d,groupSet->numberOfActiveGroups);
                //bstrListDestroy(subtokens);
                continue;
            }
            for(j=0;j<groupSet->numberOfThreads;j++)
            {
                event->threadCounter[j].counterData = 0;
                event->threadCounter[j].startData = 0;
                event->threadCounter[j].fullResult = 0.0;
                event->threadCounter[j].lastResult = 0.0;
                event->threadCounter[j].overflows = 0;
                event->threadCounter[j].init = FALSE;
            }

            eventSet->numberOfEvents++;

            if (event->type != NOTYPE)
            {
                valid_events++;
                DEBUG_PRINT(DEBUGLEV_INFO,
                        Added event %s for counter %s to group %d,
                        event->event.name,
                        counter_map[event->index].key,
                        groupSet->numberOfActiveGroups);
            }
        }
        bstrListDestroy(subtokens);
    }
    bstrListDestroy(eventtokens);
    int fixed_counters = 0;
    char fix[] = "FIXC";
    char* ptr;
    ptr = strstr(eventCString, fix);
    if (cpuid_info.isIntel && !ptr)
    {
        fixed_counters = cpuid_info.perf_num_fixed_ctr;
    }

    if (((valid_events > fixed_counters) || isPerfGroup) &&
        ((eventSet->regTypeMask1 != 0x0ULL) ||
        (eventSet->regTypeMask2 != 0x0ULL) ||
        (eventSet->regTypeMask3 != 0x0ULL) ||
        (eventSet->regTypeMask4 != 0x0ULL)))
    {
        eventSet->state = STATE_NONE;
        groupSet->numberOfActiveGroups++;
        return groupSet->numberOfActiveGroups-1;
    }
    else
    {
        fprintf(stderr,"ERROR: No event in given event string can be configured.\n");
        fprintf(stderr,"       Either the events or counters do not exist for the\n");
        fprintf(stderr,"       current architecture. If event options are set, they might\n");
        fprintf(stderr,"       be invalid.\n");
        return -EINVAL;
    }
}

void
perfmon_delEventSet(int groupID)
{
    if (groupID >= groupSet->numberOfGroups || groupID < 0)
        return;
    return_group(&groupSet->groups[groupID].group);
    return;
}

int
__perfmon_setupCountersThread(int thread_id, int groupId)
{
    int i = 0;
    int ret = 0;
    if (groupId >= groupSet->numberOfActiveGroups)
    {
        ERROR_PRINT(Group %d does not exist in groupSet, groupId);
        return -ENOENT;
    }

    ret = perfmon_setupCountersThread(thread_id, &groupSet->groups[groupId]);
    if (ret < 0)
    {
        fprintf(stderr, "Setup of counters failed for thread %d\n", (ret+1)*-1);
        return ret;
    }

    groupSet->activeGroup = groupId;
    return 0;
}

int
perfmon_setupCounters(int groupId)
{
    int i;
    int ret = 0;
    if (!lock_check())
    {
        ERROR_PLAIN_PRINT(Access to performance monitoring registers locked);
        return -ENOLCK;
    }
    if (perfmon_initialized != 1)
    {
        ERROR_PLAIN_PRINT(Perfmon module not properly initialized);
        return -EINVAL;
    }
    if (unlikely(groupSet == NULL))
    {
        return -EINVAL;
    }

    if (groupId >= groupSet->numberOfActiveGroups)
    {
        ERROR_PRINT(Group %d does not exist in groupSet, groupId);
        return -ENOENT;
    }

    for(i=0;i<groupSet->numberOfThreads;i++)
    {
        ret = __perfmon_setupCountersThread(groupSet->threads[i].thread_id, groupId);
        if (ret != 0)
        {
            return ret;
        }
    }
    groupSet->groups[groupId].state = STATE_SETUP;
    return 0;
}

int
__perfmon_startCounters(int groupId)
{
    int i = 0, j = 0;
    int ret = 0;
    if (groupSet->groups[groupId].state != STATE_SETUP)
    {
        return -EINVAL;
    }
    if (!lock_check())
    {
        ERROR_PLAIN_PRINT(Access to performance monitoring registers locked);
        return -ENOLCK;
    }
    for(;i<groupSet->numberOfThreads;i++)
    {
        for (j=0; j<perfmon_getNumberOfEvents(groupId); j++)
            groupSet->groups[groupId].events[j].threadCounter[i].overflows = 0;
        ret = perfmon_startCountersThread(groupSet->threads[i].thread_id, &groupSet->groups[groupId]);
        if (ret)
        {
            return -groupSet->threads[i].thread_id-1;
        }
    }
    groupSet->groups[groupId].state = STATE_START;
    timer_start(&groupSet->groups[groupId].timer);
    return 0;
}

int perfmon_startCounters(void)
{
    if (perfmon_initialized != 1)
    {
        ERROR_PLAIN_PRINT(Perfmon module not properly initialized);
        return -EINVAL;
    }
    if (unlikely(groupSet == NULL))
    {
        ERROR_PLAIN_PRINT(Perfmon module not properly initialized);
        return -EINVAL;
    }
    if (groupSet->activeGroup < 0)
    {
        ERROR_PLAIN_PRINT(Cannot find group to start);
        return -EINVAL;
    }
    return __perfmon_startCounters(groupSet->activeGroup);
}

int perfmon_startGroupCounters(int groupId)
{
    if (perfmon_initialized != 1)
    {
        ERROR_PLAIN_PRINT(Perfmon module not properly initialized);
        return -EINVAL;
    }
    if (unlikely(groupSet == NULL))
    {
        return -EINVAL;
    }
    if (((groupId < 0) || (groupId >= groupSet->numberOfActiveGroups)) && (groupSet->activeGroup >= 0))
    {
        groupId = groupSet->activeGroup;
    }
    else
    {
        ERROR_PLAIN_PRINT(Cannot find group to start);
        return -EINVAL;
    }
    return __perfmon_startCounters(groupId);
}

int
__perfmon_stopCounters(int groupId)
{
    int i = 0;
    int j = 0;
    int ret = 0;
    double result = 0.0;

    if (!lock_check())
    {
        ERROR_PLAIN_PRINT(Access to performance monitoring registers locked);
        return -ENOLCK;
    }

    timer_stop(&groupSet->groups[groupId].timer);

    for (i = 0; i<groupSet->numberOfThreads; i++)
    {
        ret = perfmon_stopCountersThread(groupSet->threads[i].thread_id, &groupSet->groups[groupId]);
        if (ret)
        {
            return -groupSet->threads[i].thread_id-1;
        }
    }

    for (i=0; i<perfmon_getNumberOfEvents(groupId); i++)
    {
        for (j=0; j<perfmon_getNumberOfThreads(); j++)
        {
            result = (double)calculateResult(groupId, i, j);
            groupSet->groups[groupId].events[i].threadCounter[j].lastResult = result;
            groupSet->groups[groupId].events[i].threadCounter[j].fullResult += result;
        }
    }
    groupSet->groups[groupId].state = STATE_SETUP;
    groupSet->groups[groupId].rdtscTime =
                timer_print(&groupSet->groups[groupId].timer);
    groupSet->groups[groupId].runTime += groupSet->groups[groupId].rdtscTime;
    return 0;
}

int
perfmon_stopCounters(void)
{
    if (perfmon_initialized != 1)
    {
        ERROR_PLAIN_PRINT(Perfmon module not properly initialized);
        return -EINVAL;
    }
    if (unlikely(groupSet == NULL))
    {
        return -EINVAL;
    }
    if (groupSet->activeGroup < 0)
    {
        ERROR_PLAIN_PRINT(Cannot find group to start);
        return -EINVAL;
    }
    if (groupSet->groups[groupSet->activeGroup].state != STATE_START)
    {
        return -EINVAL;
    }
    return __perfmon_stopCounters(groupSet->activeGroup);
}

int
perfmon_stopGroupCounters(int groupId)
{
    if (perfmon_initialized != 1)
    {
        ERROR_PLAIN_PRINT(Perfmon module not properly initialized);
        return -EINVAL;
    }
    if (unlikely(groupSet == NULL))
    {
        return -EINVAL;
    }
    if (((groupId < 0) || (groupId >= groupSet->numberOfActiveGroups)) && (groupSet->activeGroup >= 0))
    {
        groupId = groupSet->activeGroup;
    }
    else
    {
        ERROR_PLAIN_PRINT(Cannot find group to start);
        return -EINVAL;
    }
    if (groupSet->groups[groupId].state != STATE_START)
    {
        return -EINVAL;
    }
    return __perfmon_stopCounters(groupId);
}

int
__perfmon_readCounters(int groupId, int threadId)
{
    int ret = 0;
    int i = 0, j = 0;
    double result = 0.0;
    if (perfmon_initialized != 1)
    {
        ERROR_PLAIN_PRINT(Perfmon module not properly initialized);
        return -EINVAL;
    }
    if (((groupId < 0) || (groupId >= groupSet->numberOfActiveGroups)) && (groupSet->activeGroup >= 0))
    {
        groupId = groupSet->activeGroup;
    }
    if (groupSet->groups[groupId].state != STATE_START)
    {
        return -EINVAL;
    }
    timer_stop(&groupSet->groups[groupId].timer);
    groupSet->groups[groupId].rdtscTime = timer_print(&groupSet->groups[groupId].timer);
    groupSet->groups[groupId].runTime += groupSet->groups[groupId].rdtscTime;
    if (threadId == -1)
    {
        for (threadId = 0; threadId<groupSet->numberOfThreads; threadId++)
        {
            ret = perfmon_readCountersThread(threadId, &groupSet->groups[groupId]);
            if (ret)
            {
                return -threadId-1;
            }
            for (j=0; j < groupSet->groups[groupId].numberOfEvents; j++)
            {
                if (groupSet->groups[groupId].events[j].type != NOTYPE)
                {
                    result = (double)calculateResult(groupId, j, threadId);
                    groupSet->groups[groupId].events[j].threadCounter[threadId].lastResult = result;
                    groupSet->groups[groupId].events[j].threadCounter[threadId].fullResult += result;
                    groupSet->groups[groupId].events[j].threadCounter[threadId].startData =
                        groupSet->groups[groupId].events[j].threadCounter[threadId].counterData;
                }
            }
        }
    }
    else if ((threadId >= 0) && (threadId < groupSet->numberOfThreads))
    {
        ret = perfmon_readCountersThread(threadId, &groupSet->groups[groupId]);
        if (ret)
        {
            return -threadId-1;
        }
        for (j=0; j < groupSet->groups[groupId].numberOfEvents; j++)
        {
            result = (double)calculateResult(groupId, j, threadId);
            groupSet->groups[groupId].events[j].threadCounter[threadId].lastResult = result;
            groupSet->groups[groupId].events[j].threadCounter[threadId].fullResult += result;
            groupSet->groups[groupId].events[j].threadCounter[threadId].startData =
                groupSet->groups[groupId].events[j].threadCounter[threadId].counterData;
        }
}
    timer_start(&groupSet->groups[groupId].timer);
    return 0;
}

int
perfmon_readCounters(void)
{
    return __perfmon_readCounters(-1,-1);
}

int
perfmon_readCountersCpu(int cpu_id)
{
    int i;
    int thread_id = -1;
    if (perfmon_initialized != 1)
    {
        ERROR_PLAIN_PRINT(Perfmon module not properly initialized);
        return -EINVAL;
    }
    for(i=0;i<groupSet->numberOfThreads;i++)
    {
        if (groupSet->threads[i].processorId == cpu_id)
        {
            thread_id = groupSet->threads[i].thread_id;
            break;
        }
    }
    if (thread_id < 0)
    {
        ERROR_PRINT(Failed to read counters for CPU %d, cpu_id);
        return -thread_id;
    }
    i = __perfmon_readCounters(groupSet->activeGroup, thread_id);
    return i;
}

int
perfmon_readGroupCounters(int groupId)
{
    return __perfmon_readCounters(groupId, -1);
}

int
perfmon_readGroupThreadCounters(int groupId, int threadId)
{
    return __perfmon_readCounters(groupId, threadId);
}

int
perfmon_isUncoreCounter(char* counter)
{
    char fix[] = "FIXC";
    char pmc[] = "PMC";
    char upmc[] = "UPMC";
    char tmp[] = "TMP";
    char *ptr = NULL;
    ptr = strstr(counter, fix);
    if (ptr)
    {
        return 0;
    }
    ptr = NULL;
    ptr = strstr(counter, tmp);
    if (ptr)
    {
        return 0;
    }
    ptr = NULL;
    ptr = strstr(counter, pmc);
    if (ptr)
    {
        ptr = strstr(counter, upmc);
        if (!ptr)
        {
            return 0;
        }
    }
    return 1;
}

double
perfmon_getResult(int groupId, int eventId, int threadId)
{
    if (unlikely(groupSet == NULL))
    {
        return 0;
    }
    if (perfmon_initialized != 1)
    {
        ERROR_PLAIN_PRINT(Perfmon module not properly initialized);
        return 0;
    }
    if (groupSet->numberOfActiveGroups == 0)
    {
        return 0;
    }
    if ((groupId < 0) && (groupSet->activeGroup >= 0))
    {
        groupId = groupSet->activeGroup;
    }
    if (eventId >= groupSet->groups[groupId].numberOfEvents)
    {
        printf("ERROR: EventID greater than defined events\n");
        return 0;
    }
    if (threadId >= groupSet->numberOfThreads)
    {
        printf("ERROR: ThreadID greater than defined threads\n");
        return 0;
    }
    if (groupSet->groups[groupId].events[eventId].type == NOTYPE)
        return 0;

    if ((groupSet->groups[groupId].events[eventId].threadCounter[threadId].fullResult == 0) ||
        (groupSet->groups[groupId].events[eventId].type == THERMAL) ||
        (groupSet->groups[groupId].events[eventId].type == QBOX0FIX) ||
        (groupSet->groups[groupId].events[eventId].type == QBOX1FIX) ||
        (groupSet->groups[groupId].events[eventId].type == QBOX2FIX) ||
        (groupSet->groups[groupId].events[eventId].type == SBOX0FIX) ||
        (groupSet->groups[groupId].events[eventId].type == SBOX1FIX) ||
        (groupSet->groups[groupId].events[eventId].type == SBOX2FIX))
    {
        return groupSet->groups[groupId].events[eventId].threadCounter[threadId].lastResult;
    }
    return groupSet->groups[groupId].events[eventId].threadCounter[threadId].fullResult;
}

double
perfmon_getLastResult(int groupId, int eventId, int threadId)
{
    if (unlikely(groupSet == NULL))
    {
        return 0;
    }
    if (perfmon_initialized != 1)
    {
        ERROR_PLAIN_PRINT(Perfmon module not properly initialized);
        return 0;
    }
    if (groupSet->numberOfActiveGroups == 0)
    {
        return 0;
    }
    if ((groupId < 0) && (groupSet->activeGroup >= 0))
    {
        groupId = groupSet->activeGroup;
    }
    if (eventId >= groupSet->groups[groupId].numberOfEvents)
    {
        printf("ERROR: EventID greater than defined events\n");
        return 0;
    }
    if (threadId >= groupSet->numberOfThreads)
    {
        printf("ERROR: ThreadID greater than defined threads\n");
        return 0;
    }
    if (groupSet->groups[groupId].events[eventId].type == NOTYPE)
        return 0;

    return groupSet->groups[groupId].events[eventId].threadCounter[threadId].lastResult;
}

double
perfmon_getMetric(int groupId, int metricId, int threadId)
{
    int e = 0;
    double result = 0;
    CounterList clist;
    if (unlikely(groupSet == NULL))
    {
        return 0;
    }
    if (perfmon_initialized != 1)
    {
        ERROR_PLAIN_PRINT(Perfmon module not properly initialized);
        return 0;
    }
    if (groupSet->numberOfActiveGroups == 0)
    {
        return 0;
    }
    if ((groupId < 0) && (groupSet->activeGroup >= 0))
    {
        groupId = groupSet->activeGroup;
    }
    if (groupSet->groups[groupId].group.nmetrics == 0)
    {
        return 0.0;
    }
    if ((metricId < 0) || (metricId >= groupSet->groups[groupId].group.nmetrics))
    {
        return 0.0;
    }
    timer_init();
    init_clist(&clist);
    for (e=0;e<groupSet->groups[groupId].numberOfEvents;e++)
    {
        add_to_clist(&clist,groupSet->groups[groupId].group.counters[e],
                     perfmon_getResult(groupId, e, threadId));
    }
    add_to_clist(&clist, "time", perfmon_getTimeOfGroup(groupId));
    add_to_clist(&clist, "inverseClock", 1.0/timer_getCycleClock());
    add_to_clist(&clist, "true", 1);
    add_to_clist(&clist, "false", 0);
    int cpu = 0, sock_cpu = 0, err = 0;
    for (e=0; e<groupSet->numberOfThreads; e++)
    {
        if (groupSet->threads[e].thread_id == threadId)
        {
            cpu = groupSet->threads[e].processorId;
        }
    }
    sock_cpu = socket_lock[affinity_thread2socket_lookup[cpu]];
    if (cpu != sock_cpu)
    {
        for (e=0; e<groupSet->numberOfThreads; e++)
        {
            if (groupSet->threads[e].processorId == sock_cpu)
            {
                sock_cpu = groupSet->threads[e].thread_id;
            }
        }
        for (e=0;e<groupSet->groups[groupId].numberOfEvents;e++)
        {
            if (perfmon_isUncoreCounter(groupSet->groups[groupId].group.counters[e]) &&
                !perfmon_isUncoreCounter(groupSet->groups[groupId].group.metricformulas[metricId]))
            {
                err = update_clist(&clist,groupSet->groups[groupId].group.counters[e], perfmon_getResult(groupId, e, sock_cpu));
                if (err < 0)
                {
                    DEBUG_PRINT(DEBUGLEV_DEVELOP, Cannot add socket result of counter %s for thread %d, groupSet->groups[groupId].group.counters[e], threadId);
                }
            }
        }
    }
    e = calc_metric(groupSet->groups[groupId].group.metricformulas[metricId], &clist, &result);
    if (e < 0)
    {
        result = 0.0;
        //ERROR_PRINT(Cannot calculate formula %s, groupSet->groups[groupId].group.metricformulas[metricId]);
    }
    destroy_clist(&clist);
    return result;
}

double
perfmon_getLastMetric(int groupId, int metricId, int threadId)
{
    int e = 0;
    double result = 0;
    CounterList clist;
    if (unlikely(groupSet == NULL))
    {
        return 0;
    }
    if (perfmon_initialized != 1)
    {
        ERROR_PLAIN_PRINT(Perfmon module not properly initialized);
        return 0;
    }
    if (groupSet->numberOfActiveGroups == 0)
    {
        return 0;
    }
    if ((groupId < 0) && (groupSet->activeGroup >= 0))
    {
        groupId = groupSet->activeGroup;
    }
    if (groupSet->groups[groupId].group.nmetrics == 0)
    {
        return 0.0;
    }
    if ((metricId < 0) || (metricId >= groupSet->groups[groupId].group.nmetrics))
    {
        return 0.0;
    }
    timer_init();
    init_clist(&clist);
    for (e=0;e<groupSet->groups[groupId].numberOfEvents;e++)
    {
        add_to_clist(&clist,groupSet->groups[groupId].group.counters[e],
                     perfmon_getLastResult(groupId, e, threadId));
    }
    add_to_clist(&clist, "time", perfmon_getLastTimeOfGroup(groupId));
    add_to_clist(&clist, "inverseClock", 1.0/timer_getCycleClock());
    add_to_clist(&clist, "true", 1);
    add_to_clist(&clist, "false", 0);
    int cpu = 0, sock_cpu = 0, err = 0;
    for (e=0; e<groupSet->numberOfThreads; e++)
    {
        if (groupSet->threads[e].thread_id == threadId)
        {
            cpu = groupSet->threads[e].processorId;
        }
    }
    sock_cpu = socket_lock[affinity_thread2socket_lookup[cpu]];
    if (cpu != sock_cpu)
    {
        for (e=0; e<groupSet->numberOfThreads; e++)
        {
            if (groupSet->threads[e].processorId == sock_cpu)
            {
                sock_cpu = groupSet->threads[e].thread_id;
            }
        }
        for (e=0;e<groupSet->groups[groupId].numberOfEvents;e++)
        {
            if (perfmon_isUncoreCounter(groupSet->groups[groupId].group.counters[e]) &&
                !perfmon_isUncoreCounter(groupSet->groups[groupId].group.metricformulas[metricId]))
            {
                err = update_clist(&clist,groupSet->groups[groupId].group.counters[e], perfmon_getLastResult(groupId, e, sock_cpu));
                if (err < 0)
                {
                    DEBUG_PRINT(DEBUGLEV_DEVELOP, Cannot add socket result of counter %s for thread %d, groupSet->groups[groupId].group.counters[e], threadId);
                }
            }
        }
    }
    e = calc_metric(groupSet->groups[groupId].group.metricformulas[metricId], &clist, &result);
    if (e < 0)
    {
        result = 0.0;
        //ERROR_PRINT(Cannot calculate formula %s, groupSet->groups[groupId].group.metricformulas[metricId]);
    }
    destroy_clist(&clist);
    return result;
}

int
__perfmon_switchActiveGroupThread(int thread_id, int new_group)
{
    int ret = 0;
    int i = 0;
    GroupState state;
    if (perfmon_initialized != 1)
    {
        ERROR_PLAIN_PRINT(Perfmon module not properly initialized);
        return -EINVAL;
    }

    timer_stop(&groupSet->groups[groupSet->activeGroup].timer);
    groupSet->groups[groupSet->activeGroup].rdtscTime =
                timer_print(&groupSet->groups[groupSet->activeGroup].timer);
    groupSet->groups[groupSet->activeGroup].runTime += groupSet->groups[groupSet->activeGroup].rdtscTime;
    state = groupSet->groups[groupSet->activeGroup].state;

    if (state == STATE_START)
    {
        ret = perfmon_stopCounters();
    }

    if (state == STATE_SETUP)
    {
        for(i=0; i<groupSet->groups[groupSet->activeGroup].numberOfEvents;i++)
        {
            groupSet->groups[groupSet->activeGroup].events[i].threadCounter[thread_id].init = FALSE;
        }
    }
    ret = perfmon_setupCounters(new_group);
    if (ret != 0)
    {
        return ret;
    }
    if (groupSet->groups[groupSet->activeGroup].state == STATE_SETUP)
    {
        ret = perfmon_startCounters();
        if (ret != 0)
        {
            return ret;
        }
    }
    return 0;
}

int
perfmon_switchActiveGroup(int new_group)
{
    int i = 0;
    int ret = 0;
    for(i=0;i<groupSet->numberOfThreads;i++)
    {
        ret = __perfmon_switchActiveGroupThread(groupSet->threads[i].thread_id, new_group);
        if (ret != 0)
        {
            return ret;
        }
    }
    return 0;
}

int
perfmon_getNumberOfGroups(void)
{
    if (perfmon_initialized != 1)
    {
        ERROR_PLAIN_PRINT(Perfmon module not properly initialized);
        return -EINVAL;
    }
    return groupSet->numberOfActiveGroups;
}

int
perfmon_getIdOfActiveGroup(void)
{
    if (perfmon_initialized != 1)
    {
        ERROR_PLAIN_PRINT(Perfmon module not properly initialized);
        return -EINVAL;
    }
    return groupSet->activeGroup;
}

int
perfmon_getNumberOfThreads(void)
{
    if (perfmon_initialized != 1)
    {
        ERROR_PLAIN_PRINT(Perfmon module not properly initialized);
        return -EINVAL;
    }
    return groupSet->numberOfThreads;
}

int
perfmon_getNumberOfEvents(int groupId)
{
    if (perfmon_initialized != 1)
    {
        ERROR_PLAIN_PRINT(Perfmon module not properly initialized);
        return -EINVAL;
    }
    if (groupId < 0)
    {
        groupId = groupSet->activeGroup;
    }
    return groupSet->groups[groupId].numberOfEvents;
}

double
perfmon_getTimeOfGroup(int groupId)
{
    if (perfmon_initialized != 1)
    {
        ERROR_PLAIN_PRINT(Perfmon module not properly initialized);
        return -EINVAL;
    }
    if (groupId < 0)
    {
        groupId = groupSet->activeGroup;
    }
    return groupSet->groups[groupId].runTime;
}

double
perfmon_getLastTimeOfGroup(int groupId)
{
    if (perfmon_initialized != 1)
    {
        ERROR_PLAIN_PRINT(Perfmon module not properly initialized);
        return -EINVAL;
    }
    if (groupId < 0)
    {
        groupId = groupSet->activeGroup;
    }
    return groupSet->groups[groupId].rdtscTime;
}

uint64_t
perfmon_getMaxCounterValue(RegisterType type)
{
    int width = 48;
    uint64_t tmp = 0x0ULL;
    if (box_map && (box_map[type].regWidth > 0))
    {
        width = box_map[type].regWidth;
    }
    for(int i=0;i<width;i++)
    {
        tmp |= (1ULL<<i);
    }
    return tmp;
}

char*
perfmon_getEventName(int groupId, int eventId)
{
    if (unlikely(groupSet == NULL))
    {
        return NULL;
    }
    if (perfmon_initialized != 1)
    {
        ERROR_PLAIN_PRINT(Perfmon module not properly initialized);
        return NULL;
    }
    if (groupSet->numberOfActiveGroups == 0)
    {
        return NULL;
    }
    if ((groupId < 0) && (groupSet->activeGroup >= 0))
    {
        groupId = groupSet->activeGroup;
    }
    if ((groupSet->groups[groupId].group.nevents == 0) ||
        (eventId > groupSet->groups[groupId].group.nevents))
    {
        return NULL;
    }
    return groupSet->groups[groupId].group.events[eventId];
}

char*
perfmon_getCounterName(int groupId, int eventId)
{
    if (unlikely(groupSet == NULL))
    {
        return NULL;
    }
    if (perfmon_initialized != 1)
    {
        ERROR_PLAIN_PRINT(Perfmon module not properly initialized);
        return NULL;
    }
    if (groupSet->numberOfActiveGroups == 0)
    {
        return NULL;
    }
    if ((groupId < 0) && (groupSet->activeGroup >= 0))
    {
        groupId = groupSet->activeGroup;
    }
    if ((groupSet->groups[groupId].group.nevents == 0) ||
        (eventId > groupSet->groups[groupId].group.nevents))
    {
        return NULL;
    }
    return groupSet->groups[groupId].group.counters[eventId];
}

char*
perfmon_getMetricName(int groupId, int metricId)
{
    if (unlikely(groupSet == NULL))
    {
        return NULL;
    }
    if (perfmon_initialized != 1)
    {
        ERROR_PLAIN_PRINT(Perfmon module not properly initialized);
        return NULL;
    }
    if (groupSet->numberOfActiveGroups == 0)
    {
        return NULL;
    }
    if ((groupId < 0) && (groupSet->activeGroup >= 0))
    {
        groupId = groupSet->activeGroup;
    }
    if (groupSet->groups[groupId].group.nmetrics == 0)
    {
        return NULL;
    }
    return groupSet->groups[groupId].group.metricnames[metricId];
}

char*
perfmon_getGroupName(int groupId)
{
    if (unlikely(groupSet == NULL))
    {
        return NULL;
    }
    if (perfmon_initialized != 1)
    {
        ERROR_PLAIN_PRINT(Perfmon module not properly initialized);
        return NULL;
    }
    if (groupSet->numberOfActiveGroups == 0)
    {
        return NULL;
    }
    if ((groupId < 0) && (groupSet->activeGroup >= 0))
    {
        groupId = groupSet->activeGroup;
    }
    return groupSet->groups[groupId].group.groupname;
}

char*
perfmon_getGroupInfoShort(int groupId)
{
    if (unlikely(groupSet == NULL))
    {
        return NULL;
    }
    if (perfmon_initialized != 1)
    {
        ERROR_PLAIN_PRINT(Perfmon module not properly initialized);
        return NULL;
    }
    if (groupSet->numberOfActiveGroups == 0)
    {
        return NULL;
    }
    if ((groupId < 0) && (groupSet->activeGroup >= 0))
    {
        groupId = groupSet->activeGroup;
    }
    return groupSet->groups[groupId].group.shortinfo;
}

char*
perfmon_getGroupInfoLong(int groupId)
{
    if (unlikely(groupSet == NULL))
    {
        return NULL;
    }
    if (perfmon_initialized != 1)
    {
        ERROR_PLAIN_PRINT(Perfmon module not properly initialized);
        return NULL;
    }
    if (groupSet->numberOfActiveGroups == 0)
    {
        return NULL;
    }
    if ((groupId < 0) && (groupSet->activeGroup >= 0))
    {
        groupId = groupSet->activeGroup;
    }
    return groupSet->groups[groupId].group.longinfo;
}

int
perfmon_getGroups(char*** groups, char*** shortinfos, char*** longinfos)
{
    int ret = 0;
    init_configuration();
    Configuration_t config = get_configuration();
    ret = get_groups(config->groupPath, cpuid_info.short_name, groups, shortinfos, longinfos);
    return ret;
}

void
perfmon_returnGroups(int nrgroups, char** groups, char** shortinfos, char** longinfos)
{
    return_groups(nrgroups, groups, shortinfos, longinfos);
}

int
perfmon_getNumberOfMetrics(int groupId)
{
    if (perfmon_initialized != 1)
    {
        ERROR_PLAIN_PRINT(Perfmon module not properly initialized);
        return -EINVAL;
    }
    if (groupId < 0)
    {
        groupId = groupSet->activeGroup;
    }
    return groupSet->groups[groupId].group.nmetrics;
}

void
perfmon_printMarkerResults()
{
    int i = 0, j = 0, k = 0;
    for (i=0; i<markerRegions; i++)
    {
        printf("Region %d : %s\n", i, bdata(markerResults[i].tag));
        printf("Group %d\n", markerResults[i].groupID);
        for (j=0;j<markerResults[i].threadCount; j++)
        {
            printf("Thread %d on CPU %d\n", j, markerResults[i].cpulist[j]);
            printf("\t Measurement time %f sec\n", markerResults[i].time[j]);
            printf("\t Call count %d\n", markerResults[i].count[j]);
            for(k=0;k<markerResults[i].eventCount;k++)
            {
                printf("\t Event %d : %f\n", k, markerResults[i].counters[j][k]);
            }
        }
    }
}

int
perfmon_getNumberOfRegions()
{
    if (perfmon_initialized != 1)
    {
        ERROR_PLAIN_PRINT(Perfmon module not properly initialized);
        return -EINVAL;
    }
    if (markerResults == NULL)
    {
        return 0;
    }
    return markerRegions;
}

int
perfmon_getGroupOfRegion(int region)
{
    if (perfmon_initialized != 1)
    {
        ERROR_PLAIN_PRINT(Perfmon module not properly initialized);
        return -EINVAL;
    }
    if (region < 0 || region >= markerRegions)
    {
        return -EINVAL;
    }
    if (markerResults == NULL)
    {
        return 0;
    }
    return markerResults[region].groupID;
}

char*
perfmon_getTagOfRegion(int region)
{
    if (perfmon_initialized != 1)
    {
        ERROR_PLAIN_PRINT(Perfmon module not properly initialized);
        return NULL;
    }
    if (region < 0 || region >= markerRegions)
    {
        return NULL;
    }
    if (markerResults == NULL)
    {
        return NULL;
    }
    return bdata(markerResults[region].tag);
}

int
perfmon_getEventsOfRegion(int region)
{
    if (perfmon_initialized != 1)
    {
        ERROR_PLAIN_PRINT(Perfmon module not properly initialized);
        return -EINVAL;
    }
    if (region < 0 || region >= markerRegions)
    {
        return -EINVAL;
    }
    if (markerResults == NULL)
    {
        return 0;
    }
    return markerResults[region].eventCount;
}

int
perfmon_getMetricsOfRegion(int region)
{
    if (region < 0 || region >= markerRegions)
    {
        return -EINVAL;
    }
    if (markerResults == NULL)
    {
        return 0;
    }
    return perfmon_getNumberOfMetrics(markerResults[region].groupID);
}

int
perfmon_getThreadsOfRegion(int region)
{
    if (perfmon_initialized != 1)
    {
        ERROR_PLAIN_PRINT(Perfmon module not properly initialized);
        return -EINVAL;
    }
    if (region < 0 || region >= markerRegions)
    {
        return -EINVAL;
    }
    if (markerResults == NULL)
    {
        return 0;
    }
    return markerResults[region].threadCount;
}

int
perfmon_getCpulistOfRegion(int region, int count, int* cpulist)
{
    int i;
    if (perfmon_initialized != 1)
    {
        ERROR_PLAIN_PRINT(Perfmon module not properly initialized);
        return -EINVAL;
    }
    if (region < 0 || region >= markerRegions)
    {
        return -EINVAL;
    }
    if (markerResults == NULL)
    {
        return 0;
    }
    if (cpulist == NULL)
    {
        return -EINVAL;
    }
    for (i=0; i< MIN(count, markerResults[region].threadCount); i++)
    {
        cpulist[i] = markerResults[region].cpulist[i];
    }
    return MIN(count, markerResults[region].threadCount);
}

double
perfmon_getTimeOfRegion(int region, int thread)
{
    if (perfmon_initialized != 1)
    {
        ERROR_PLAIN_PRINT(Perfmon module not properly initialized);
        return -EINVAL;
    }
    if (region < 0 || region >= markerRegions)
    {
        return -EINVAL;
    }
    if (thread < 0 || thread >= groupSet->numberOfThreads)
    {
        return -EINVAL;
    }
    if (markerResults == NULL || markerResults[region].time == NULL)
    {
        return 0.0;
    }
    return markerResults[region].time[thread];
}

int
perfmon_getCountOfRegion(int region, int thread)
{
    if (perfmon_initialized != 1)
    {
        ERROR_PLAIN_PRINT(Perfmon module not properly initialized);
        return -EINVAL;
    }
    if (region < 0 || region >= markerRegions)
    {
        return -EINVAL;
    }
    if (thread < 0 || thread >= groupSet->numberOfThreads)
    {
        return -EINVAL;
    }
    if (markerResults == NULL || markerResults[region].count == NULL)
    {
        return 0.0;
    }
    return markerResults[region].count[thread];
}

double
perfmon_getResultOfRegionThread(int region, int event, int thread)
{
    if (perfmon_initialized != 1)
    {
        ERROR_PLAIN_PRINT(Perfmon module not properly initialized);
        return -EINVAL;
    }
    if (region < 0 || region >= markerRegions)
    {
        return -EINVAL;
    }
    if (markerResults == NULL)
    {
        return 0;
    }
    if (thread < 0 || thread >= markerResults[region].threadCount)
    {
        return -EINVAL;
    }
    if (event < 0 || event >= markerResults[region].eventCount)
    {
        return -EINVAL;
    }
    if (markerResults[region].counters[thread] == NULL)
    {
        return 0.0;
    }
    return markerResults[region].counters[thread][event];
}

double
perfmon_getMetricOfRegionThread(int region, int metricId, int threadId)
{
    int e = 0, err = 0;
    double result = 0.0;
    CounterList clist;
    if (perfmon_initialized != 1)
    {
        ERROR_PLAIN_PRINT(Perfmon module not properly initialized);
        return -EINVAL;
    }
    if (region < 0 || region >= markerRegions)
    {
        return -EINVAL;
    }
    if (markerResults == NULL)
    {
        return 0.0;
    }
    if (threadId < 0 || threadId >= markerResults[region].threadCount)
    {
        return -EINVAL;
    }
    if (metricId < 0 || metricId >= groupSet->groups[markerResults[region].groupID].group.nmetrics)
    {
        return -EINVAL;
    }
    timer_init();
    init_clist(&clist);
    for (e=0;e<markerResults[region].eventCount;e++)
    {
        err = add_to_clist(&clist,
                     groupSet->groups[markerResults[region].groupID].group.counters[e],
                     perfmon_getResultOfRegionThread(region, e, threadId));
        if (err)
        {
            printf("Cannot add counter %s to counter list for metric calculation\n",
                    counter_map[groupSet->groups[markerResults[region].groupID].events[e].index].key);
            destroy_clist(&clist);
            return 0;
        }
    }
    add_to_clist(&clist, "time", perfmon_getTimeOfRegion(region, threadId));
    add_to_clist(&clist, "inverseClock", 1.0/timer_getCycleClock());
    add_to_clist(&clist, "true", 1);
    add_to_clist(&clist, "false", 0);
    int cpu = 0, sock_cpu = 0;
    for (e=0; e<groupSet->numberOfThreads; e++)
    {
        if (groupSet->threads[e].thread_id == threadId)
        {
            cpu = groupSet->threads[e].processorId;
        }
    }
    sock_cpu = socket_lock[affinity_thread2socket_lookup[cpu]];
    if (cpu != sock_cpu)
    {
        for (e=0; e<groupSet->numberOfThreads; e++)
        {
            if (groupSet->threads[e].processorId == sock_cpu)
            {
                sock_cpu = groupSet->threads[e].thread_id;
            }
        }
        for (e=0;e<markerResults[region].eventCount;e++)
        {
            if (perfmon_isUncoreCounter(groupSet->groups[markerResults[region].groupID].group.counters[e]) &&
                !perfmon_isUncoreCounter(groupSet->groups[markerResults[region].groupID].group.metricformulas[metricId]))
            {
                err = update_clist(&clist,groupSet->groups[markerResults[region].groupID].group.counters[e], perfmon_getResultOfRegionThread(region, e, sock_cpu));
                if (err < 0)
                {
                    DEBUG_PRINT(DEBUGLEV_DEVELOP, Cannot add socket result of counter %s for thread %d, groupSet->groups[markerResults[region].groupID].group.counters[e], threadId);
                }
            }
        }
    }
    err = calc_metric(groupSet->groups[markerResults[region].groupID].group.metricformulas[metricId], &clist, &result);
    if (err < 0)
    {
        ERROR_PRINT(Cannot calculate formula %s, groupSet->groups[markerResults[region].groupID].group.metricformulas[metricId]);
    }
    destroy_clist(&clist);
    return result;
}

int
perfmon_readMarkerFile(const char* filename)
{
    FILE* fp = NULL;
    int i = 0;
    int ret = 0;
    char buf[2048];
    buf[0] = '\0';
    char *ptr = NULL;
    int nr_regions = 0;
    int cpus = 0, groups = 0, regions = 0;

    if (filename == NULL)
    {
        return -EINVAL;
    }
    if (access(filename, R_OK))
    {
        return -EINVAL;
    }
    fp = fopen(filename, "r");
    if (fp == NULL)
    {
        fprintf(stderr, "Error opening file %s\n", filename);
    }
    ptr = fgets(buf, sizeof(buf), fp);
    ret = sscanf(buf, "%d %d %d", &cpus, &regions, &groups);
    if (ret != 3)
    {
        fprintf(stderr, "Marker file missformatted.\n");
        return -EINVAL;
    }
    //markerResults = malloc(regions * sizeof(LikwidResults));
    markerResults = realloc(markerResults, regions * sizeof(LikwidResults));
    if (markerResults == NULL)
    {
        fprintf(stderr, "Failed to allocate %lu bytes for the marker results storage\n", regions * sizeof(LikwidResults));
        return -ENOMEM;
    }
    int* regionCPUs = (int*)malloc(regions * sizeof(int));
    if (regionCPUs == NULL)
    {
        fprintf(stderr, "Failed to allocate %lu bytes for temporal cpu count storage\n", regions * sizeof(int));
        return -ENOMEM;
    }
    markerRegions = regions;
    groupSet->numberOfThreads = cpus;
    for ( uint32_t i=0; i < regions; i++ )
    {
        regionCPUs[i] = 0;
        markerResults[i].threadCount = cpus;
        markerResults[i].time = (double*) malloc(cpus * sizeof(double));
        if (!markerResults[i].time)
        {
            fprintf(stderr, "Failed to allocate %lu bytes for the time storage\n", cpus * sizeof(double));
            break;
        }
        markerResults[i].count = (uint32_t*) malloc(cpus * sizeof(uint32_t));
        if (!markerResults[i].count)
        {
            fprintf(stderr, "Failed to allocate %lu bytes for the count storage\n", cpus * sizeof(uint32_t));
            break;
        }
        markerResults[i].cpulist = (int*) malloc(cpus * sizeof(int));
        if (!markerResults[i].count)
        {
            fprintf(stderr, "Failed to allocate %lu bytes for the cpulist storage\n", cpus * sizeof(int));
            break;
        }
        markerResults[i].counters = (double**) malloc(cpus * sizeof(double*));
        if (!markerResults[i].counters)
        {
            fprintf(stderr, "Failed to allocate %lu bytes for the counter result storage\n", cpus * sizeof(double*));
            break;
        }
    }
    while (fgets(buf, sizeof(buf), fp))
    {
        if (strchr(buf,':'))
        {
            int regionid = 0, groupid = -1;
            char regiontag[100];
            char* ptr = NULL;
            char* colonptr = NULL;
            regiontag[0] = '\0';
            ret = sscanf(buf, "%d:%s", &regionid, regiontag);

            ptr = strrchr(regiontag,'-');
            colonptr = strchr(buf,':');
            if (ret != 2 || ptr == NULL || colonptr == NULL)
            {
                fprintf(stderr, "Line %s not a valid region description\n", buf);
                continue;
            }
            groupid = atoi(ptr+1);
            snprintf(regiontag, strlen(regiontag)-strlen(ptr)+1, "%s", &(buf[colonptr-buf+1]));
            markerResults[regionid].groupID = groupid;
            markerResults[regionid].tag = bfromcstr(regiontag);
            nr_regions++;
        }
        else
        {
            int regionid = 0, groupid = 0, cpu = 0, count = 0, nevents = 0;
            int cpuidx = 0, eventidx = 0;
            double time = 0;
            char remain[1024];
            remain[0] = '\0';
            ret = sscanf(buf, "%d %d %d %d %lf %d %[^\t\n]", &regionid, &groupid, &cpu, &count, &time, &nevents, remain);
            if (ret != 7)
            {
                fprintf(stderr, "Line %s not a valid region values line\n", buf);
                continue;
            }
            if (cpu >= 0)
            {
                cpuidx = regionCPUs[regionid];
                markerResults[regionid].cpulist[cpuidx] = cpu;
                markerResults[regionid].eventCount = nevents;
                markerResults[regionid].time[cpuidx] = time;
                markerResults[regionid].count[cpuidx] = count;
                markerResults[regionid].counters[cpuidx] = malloc(nevents * sizeof(double));

                eventidx = 0;
                ptr = strtok(remain, " ");
                while (ptr != NULL && eventidx < nevents)
                {
                    sscanf(ptr, "%lf", &(markerResults[regionid].counters[cpuidx][eventidx]));
                    ptr = strtok(NULL, " ");
                    eventidx++;
                }
                regionCPUs[regionid]++;
            }
        }
    }
    for ( uint32_t i=0; i < regions; i++ )
    {
        markerResults[i].threadCount = regionCPUs[i];
    }
    free(regionCPUs);
    fclose(fp);
    return nr_regions;
}

void
perfmon_destroyMarkerResults()
{
    int i = 0, j = 0;
    if (markerResults != NULL)
    {
        for (i = 0; i < markerRegions; i++)
        {
            free(markerResults[i].time);
            free(markerResults[i].count);
            free(markerResults[i].cpulist);
            for (j = 0; j < markerResults[i].threadCount; j++)
            {
                free(markerResults[i].counters[j]);
            }
            free(markerResults[i].counters);
            bdestroy(markerResults[i].tag);
        }
        free(markerResults);
    }
}
<|MERGE_RESOLUTION|>--- conflicted
+++ resolved
@@ -84,10 +84,7 @@
 BoxMap* box_map = NULL;
 PciDevice* pci_devices = NULL;
 char** translate_types = NULL;
-<<<<<<< HEAD
-
-=======
->>>>>>> 9b33b64b
+
 int perfmon_numCounters = 0;
 int perfmon_numCoreCounters = 0;
 int perfmon_numArchEvents = 0;
@@ -1650,8 +1647,6 @@
 #endif
     }
 
-
-<<<<<<< HEAD
     cstringcopy = malloc((strlen(eventCString)+1)*sizeof(char));
     if (!cstringcopy)
         return -ENOMEM;
@@ -1660,14 +1655,10 @@
     if (perf_pid != NULL)
     {
 #ifdef LIKWID_USE_PERFEVENT
-        printf("perf_pid %s\n", perf_pid);
         snprintf(cstringcopy, strlen(eventCString)-strlen(perf_pid), "%s", eventCString);
 #endif
     }
 
-
-=======
->>>>>>> 9b33b64b
     if (strchr(cstringcopy, ':') == NULL)
     {
         err = read_group(config->groupPath, cpuid_info.short_name,
