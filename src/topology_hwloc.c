/*
 * =======================================================================================
 *
 *      Filename:  topology_hwloc.c
 *
 *      Description:  Interface to the hwloc based topology backend
 *
 *      Version:   <VERSION>
 *      Released:  <DATE>
 *
 *      Authors:  Thomas Gruber (tr), thomas.roehl@googlemail.com
 *
 *      Project:  likwid
 *
 *      Copyright (C) 2016 RRZE, University Erlangen-Nuremberg
 *
 *      This program is free software: you can redistribute it and/or modify it under
 *      the terms of the GNU General Public License as published by the Free Software
 *      Foundation, either version 3 of the License, or (at your option) any later
 *      version.
 *
 *      This program is distributed in the hope that it will be useful, but WITHOUT ANY
 *      WARRANTY; without even the implied warranty of MERCHANTABILITY or FITNESS FOR A
 *      PARTICULAR PURPOSE.  See the GNU General Public License for more details.
 *
 *      You should have received a copy of the GNU General Public License along with
 *      this program.  If not, see <http://www.gnu.org/licenses/>.
 *
 * =======================================================================================
 */

/* #####   HEADER FILE INCLUDES   ######################################### */

#include <stdlib.h>
#include <stdio.h>
#include <error.h>

#include <topology.h>
#include <affinity.h>
#if !defined(__ARM_ARCH_7A__) && !defined(__ARM_ARCH_8A)
#include <cpuid.h>
#endif
#ifdef LIKWID_USE_HWLOC
#include <hwloc.h>
#include <topology_hwloc.h>
#endif

/* #####  EXPORTED VARIABLESE   ########################################### */

hwloc_topology_t hwloc_topology = NULL;

/* #####   FUNCTION DEFINITIONS  -  LOCAL TO THIS SOURCE FILE   ########### */
#if defined(__ARM_ARCH_8A) || defined(__ARM_ARCH_7A__)
int parse_cpuinfo(uint32_t* count, uint32_t* family, uint32_t* variant, uint32_t *stepping, uint32_t *part, uint32_t *vendor)
{
    int i = 0;
    FILE *fp = NULL;
    uint32_t f = 0;
    uint32_t v = 0;
    uint32_t s = 0;
    uint32_t p = 0;
    uint32_t vend = 0;
    uint32_t c = 0;
    int (*ownatoi)(const char*);
    ownatoi = &atoi;

    if (NULL != (fp = fopen ("/proc/cpuinfo", "r")))
    {
        const_bstring familyString = bformat("CPU architecture");
        const_bstring variantString = bformat("CPU variant");
        const_bstring steppingString = bformat("CPU revision");
        const_bstring partString = bformat("CPU part");
        const_bstring vendString = bformat("CPU implementer");
        const_bstring procString = bformat("processor");
        bstring src = bread ((bNread) fread, fp);
        struct bstrList* tokens = bsplit(src,(char) '\n');
        bdestroy(src);
        fclose(fp);
        for (i=0;i<tokens->qty;i++)
        {
            if ((f == 0) && (binstr(tokens->entry[i],0,procString) != BSTR_ERR))
            {
                c++;
            }
            else if ((f == 0) && (binstr(tokens->entry[i],0,familyString) != BSTR_ERR))
            {
                struct bstrList* subtokens = bsplit(tokens->entry[i],(char) ':');
                bltrimws(subtokens->entry[1]);
                f = ownatoi(bdata(subtokens->entry[1]));
                bstrListDestroy(subtokens);
            }
            else if ((s == 0) && (binstr(tokens->entry[i],0,steppingString) != BSTR_ERR))
            {
                struct bstrList* subtokens = bsplit(tokens->entry[i],(char) ':');
                bltrimws(subtokens->entry[1]);
                s = ownatoi(bdata(subtokens->entry[1]));
                bstrListDestroy(subtokens);
            }
            else if ((v == 0) && (binstr(tokens->entry[i],0,variantString) != BSTR_ERR))
            {
                struct bstrList* subtokens = bsplit(tokens->entry[i],(char) ':');
                bltrimws(subtokens->entry[1]);
                v = strtol(bdata(subtokens->entry[1]), NULL, 0);
                bstrListDestroy(subtokens);
            }
            else if ((p == 0) && (binstr(tokens->entry[i],0,partString) != BSTR_ERR))
            {
                struct bstrList* subtokens = bsplit(tokens->entry[i],(char) ':');
                bltrimws(subtokens->entry[1]);
                p = strtol(bdata(subtokens->entry[1]), NULL, 0);
                bstrListDestroy(subtokens);
            }
            else if ((p == 0) && (binstr(tokens->entry[i],0,vendString) != BSTR_ERR))
            {
                struct bstrList* subtokens = bsplit(tokens->entry[i],(char) ':');
                bltrimws(subtokens->entry[1]);
                vend = strtol(bdata(subtokens->entry[1]), NULL, 0);
                bstrListDestroy(subtokens);
            }
        }
        bstrListDestroy(tokens);
        /*bdestroy(familyString);
        bdestroy(variantString);
        bdestroy(steppingString);*/
    }
    else
    {
        return -1;
    }
    *family = f;
    *variant = v;
    *stepping = s;
    *part = p;
    *vendor = vend;
    *count = c;
    return 0;
}

int parse_cpuname(char *name)
{
    FILE *fp = NULL;
    if (NULL != (fp = fopen ("/proc/cpuinfo", "r")))
    {
        int found = 0;
        const_bstring nameString = bformat("Hardware");
        const_bstring nameString2 = bformat("model name");
        bstring src = bread ((bNread) fread, fp);
        struct bstrList* tokens = bsplit(src,(char) '\n');
        bdestroy(src);
        fclose(fp);
        for (int i = 0; i < tokens->qty; i++)
        {
            if ((binstr(tokens->entry[i],0,nameString) != BSTR_ERR))
            {
                struct bstrList* subtokens = bsplit(tokens->entry[i],(char) ':');
                bltrimws(subtokens->entry[1]);
                strncpy(name, bdata(subtokens->entry[1]), MAX_MODEL_STRING_LENGTH-1);
                bstrListDestroy(subtokens);
                found = 1;
                break;
            }
        }
        if (!found)
        {
            for (int i = 0; i < tokens->qty; i++)
            {
                if ((binstr(tokens->entry[i],0,nameString2) != BSTR_ERR))
                {
                    struct bstrList* subtokens = bsplit(tokens->entry[i],(char) ':');
                    bltrimws(subtokens->entry[1]);
                    strncpy(name, bdata(subtokens->entry[1]), MAX_MODEL_STRING_LENGTH-1);
                    bstrListDestroy(subtokens);
                    break;
                }
            }
        }
        bstrListDestroy(tokens);
    }
    return 0;
}
#endif


/* #####   FUNCTION DEFINITIONS  -  EXPORTED FUNCTIONS   ################## */
#if !defined(__ARM_ARCH_7A__) && !defined(__ARM_ARCH_8A) && !defined(_ARCH_PPC)
static int
readCacheInclusiveIntel(int level)
{
    uint32_t eax = 0x0U, ebx = 0x0U, ecx = 0x0U, edx = 0x0U;
    eax = 0x04;
    ecx = level;
    CPUID(eax, ebx, ecx, edx);
    return edx & 0x2;
}

static int readCacheInclusiveAMD(int level)
{
    uint32_t eax = 0x0U, ebx = 0x0U, ecx = 0x0U, edx = 0x0U;
    eax = 0x8000001D;
    ecx = level;
    CPUID(eax, ebx, ecx, edx);
    return (edx & (0x1<<1));
}
#endif

#ifdef LIKWID_USE_HWLOC
int
likwid_hwloc_record_objs_of_type_below_obj(
        hwloc_topology_t t,
        hwloc_obj_t obj,
        hwloc_obj_type_t type,
        int* index,
        uint32_t **list)
{
    int i;
    int count = 0;
    hwloc_obj_t walker;
    if (!obj) return 0;
    if (!obj->arity) return 0;
    for (i=0;i<obj->arity;i++)
    {
        walker = obj->children[i];
        if (walker->type == type)
        {
            if (list && *list && index)
            {
                (*list)[(*index)++] = walker->os_index;
            }
            count++;
        }
        count += likwid_hwloc_record_objs_of_type_below_obj(t, walker, type, index, list);
    }
    return count;
}

void
hwloc_init_cpuInfo(cpu_set_t cpuSet)
{
    int i;
    hwloc_obj_t obj;
    if (perfmon_verbosity <= 1)
    {
        setenv("HWLOC_HIDE_ERRORS", "1", 1);
    }
    if (!hwloc_topology)
    {
        likwid_hwloc_topology_init(&hwloc_topology);
#if HWLOC_API_VERSION > 0x00020000
        likwid_hwloc_topology_set_flags(hwloc_topology, HWLOC_TOPOLOGY_FLAG_INCLUDE_DISALLOWED );
        likwid_hwloc_topology_set_type_filter(hwloc_topology, HWLOC_OBJ_PCI_DEVICE, HWLOC_TYPE_FILTER_KEEP_ALL);
#else
        likwid_hwloc_topology_set_flags(hwloc_topology, HWLOC_TOPOLOGY_FLAG_WHOLE_SYSTEM|HWLOC_TOPOLOGY_FLAG_WHOLE_IO );
#endif
        likwid_hwloc_topology_load(hwloc_topology);
    }
    obj = likwid_hwloc_get_obj_by_type(hwloc_topology, HWLOC_OBJ_SOCKET, 0);

    cpuid_info.model = 0;
    cpuid_info.family = 0;
    cpuid_info.isIntel = 0;
    cpuid_info.stepping = 0;
    cpuid_info.vendor = 0;
    cpuid_info.part = 0;
    cpuid_info.osname = malloc(MAX_MODEL_STRING_LENGTH * sizeof(char));
    cpuid_info.osname[0] = '\0';
    if (!obj)
    {
        return;
    }

    const char * info;
#ifdef __x86_64
    if ((info = hwloc_obj_get_info_by_name(obj, "CPUModelNumber")))
        cpuid_info.model = atoi(info);
    if ((info = likwid_hwloc_obj_get_info_by_name(obj, "CPUFamilyNumber")))
       cpuid_info.family = atoi(info);
    if ((info = likwid_hwloc_obj_get_info_by_name(obj, "CPUVendor")))
        cpuid_info.isIntel = strcmp(info, "GenuineIntel") == 0;
    if ((info = likwid_hwloc_obj_get_info_by_name(obj, "CPUStepping")))
        cpuid_info.stepping = atoi(info);
    snprintf(cpuid_info.architecture, 19, "x86_64");
#endif
#ifdef __ARM_ARCH_7A__
    if ((info = hwloc_obj_get_info_by_name(obj, "CPUArchitecture")))
       cpuid_info.family = atoi(info);
    if ((info = hwloc_obj_get_info_by_name(obj, "CPURevision")))
        cpuid_info.model = atoi(info);
    if (cpuid_info.family == 0 || cpuid_info.model == 0)
    {
        uint32_t part = 0;
        uint32_t count = 0;
        parse_cpuinfo(&count, &cpuid_info.family, &cpuid_info.model, &cpuid_info.stepping, &cpuid_info.part, &cpuid_info.vendor);
        parse_cpuname(cpuid_info.osname);
    }
    snprintf(cpuid_info.architecture, 19, "armv7");
#endif
#ifdef __ARM_ARCH_8A
    uint32_t part = 0;
    uint32_t count = 0;
    parse_cpuinfo(&count, &cpuid_info.family, &cpuid_info.model, &cpuid_info.stepping, &cpuid_info.part, &cpuid_info.vendor);
    parse_cpuname(cpuid_info.osname);
    snprintf(cpuid_info.architecture, 19, "armv8");
#endif

#ifndef _ARCH_PPC
    if ((info = hwloc_obj_get_info_by_name(obj, "CPUModel")))
        strcpy(cpuid_info.osname, info);
#else
    if ((info = likwid_hwloc_obj_get_info_by_name(obj, "CPUModel")))
    {
        if (strstr(info, "POWER7") != NULL)
        {
            cpuid_info.model = POWER7;
            cpuid_info.family = PPC_FAMILY;
            cpuid_info.isIntel = 0;
            strcpy(cpuid_info.osname, info);
            cpuid_info.stepping = 0;
            snprintf(cpuid_info.architecture, 19, "power7");
        }
        if (strstr(info, "POWER8") != NULL)
        {
            cpuid_info.model = POWER8;
            cpuid_info.family = PPC_FAMILY;
            cpuid_info.isIntel = 0;
            strcpy(cpuid_info.osname, info);
            cpuid_info.stepping = 0;
            snprintf(cpuid_info.architecture, 19, "power8");
        }
        if (strstr(info, "POWER9") != NULL)
        {
            cpuid_info.model = POWER9;
            cpuid_info.family = PPC_FAMILY;
            cpuid_info.isIntel = 0;
            strcpy(cpuid_info.osname, info);
            cpuid_info.stepping = 0;
            snprintf(cpuid_info.architecture, 19, "power9");
        }

    }
#endif


    cpuid_topology.numHWThreads = likwid_hwloc_get_nbobjs_by_type(hwloc_topology, HWLOC_OBJ_PU);
#if defined(__ARM_ARCH_7A__) || defined(__ARM_ARCH_8A)
    if (count > cpuid_topology.numHWThreads)
        cpuid_topology.numHWThreads = count;
#endif
    if (cpuid_topology.activeHWThreads > cpuid_topology.numHWThreads)
        cpuid_topology.numHWThreads = cpuid_topology.activeHWThreads;
    DEBUG_PRINT(DEBUGLEV_DEVELOP, HWLOC CpuInfo Family %d Model %d Stepping %d Vendor 0x%X Part 0x%X isIntel %d numHWThreads %d activeHWThreads %d,
                            cpuid_info.family,
                            cpuid_info.model,
                            cpuid_info.stepping,
                            cpuid_info.vendor,
                            cpuid_info.part,
                            cpuid_info.isIntel,
                            cpuid_topology.numHWThreads,
                            cpuid_topology.activeHWThreads)
    return;
}

void
hwloc_init_nodeTopology(cpu_set_t cpuSet)
{
    HWThread* hwThreadPool = NULL;
    int maxNumLogicalProcs = 0;
    int maxNumLogicalProcsPerCore = 0;
    int maxNumCores = 0;
    int maxNumSockets = 0;
    int maxNumCoresPerSocket = 0;
    hwloc_obj_t obj = NULL;
    int poolsize = 0;
    int nr_sockets = 1;
    int id = 0;
    int consecutive_cores = -1;
    int from_file = (getenv("HWLOC_FSROOT") != NULL);
    hwloc_obj_type_t socket_type = HWLOC_OBJ_SOCKET;
    if (!from_file)
    {
        for (uint32_t i=0;i<cpuid_topology.numHWThreads;i++)
        {
            if (CPU_ISSET(i, &cpuSet))
            {
                poolsize = i+1;
            }
        }
    }
    else
    {
        poolsize = cpuid_topology.numHWThreads;
    }
    hwThreadPool = (HWThread*) malloc(cpuid_topology.numHWThreads * sizeof(HWThread));
    for (uint32_t i=0;i<cpuid_topology.numHWThreads;i++)
    {
        hwThreadPool[i].apicId = -1;
        hwThreadPool[i].threadId = -1;
        hwThreadPool[i].coreId = -1;
        hwThreadPool[i].packageId = -1;
        hwThreadPool[i].inCpuSet = 0;
    }

    maxNumLogicalProcs = likwid_hwloc_get_nbobjs_by_type(hwloc_topology, HWLOC_OBJ_PU);
    maxNumCores = likwid_hwloc_get_nbobjs_by_type(hwloc_topology, HWLOC_OBJ_CORE);
    if (likwid_hwloc_get_nbobjs_by_type(hwloc_topology, socket_type) == 0)
    {
        socket_type = HWLOC_OBJ_NODE;
    }
    maxNumSockets = likwid_hwloc_get_nbobjs_by_type(hwloc_topology, socket_type);
    obj = likwid_hwloc_get_obj_by_type(hwloc_topology, socket_type, 0);
    if (obj)
    {
        maxNumCoresPerSocket = likwid_hwloc_record_objs_of_type_below_obj(hwloc_topology, obj, HWLOC_OBJ_CORE, NULL, NULL);
    }
    obj = likwid_hwloc_get_obj_by_type(hwloc_topology, HWLOC_OBJ_CORE, 0);
    if (obj)
    {
        maxNumLogicalProcsPerCore = likwid_hwloc_record_objs_of_type_below_obj(hwloc_topology, obj, HWLOC_OBJ_PU, NULL, NULL);
    }
    else
    {
        maxNumLogicalProcsPerCore = maxNumLogicalProcs/maxNumCores;
    }
    for (uint32_t i=0; i< cpuid_topology.numHWThreads; i++)
    {
        int skip = 0;
        obj = likwid_hwloc_get_obj_by_type(hwloc_topology, HWLOC_OBJ_PU, i);
        if (!obj)
        {
            continue;
        }
        id = obj->os_index;
        if (CPU_ISSET(id, &cpuSet))
        {
            hwThreadPool[id].inCpuSet = 1;
        }
        else if (from_file)
        {
            hwThreadPool[id].inCpuSet = 1;
        }
<<<<<<< HEAD
        if (!likwid_cpu_online(obj->os_index))
        {
            hwThreadPool[id].inCpuSet = 0;
        }
=======
        if (id < 0 || id >= cpuid_topology.numHWThreads)
            continue;
>>>>>>> 4e9b3275
        hwThreadPool[id].apicId = obj->os_index;
        hwThreadPool[id].threadId = obj->sibling_rank;
        if (maxNumLogicalProcsPerCore > 1)
        {
            while (obj->type != HWLOC_OBJ_CORE) {
                obj = obj->parent;
                if (!obj)
                {
                    skip = 1;
                    break;
                }
            }
            if (skip)
            {
                hwThreadPool[id].coreId = 0;
                hwThreadPool[id].packageId = 0;
                continue;
            }
        }
        if (skip)
        {
            hwThreadPool[id].coreId = 0;
            hwThreadPool[id].packageId = 0;
            continue;
        }
#ifdef __ARM_ARCH_8A
        hwThreadPool[id].coreId = hwThreadPool[id].apicId;
#else
        hwThreadPool[id].coreId = obj->logical_index;
#endif
#if defined(__x86_64) || defined(__i386__)
        if (maxNumLogicalProcsPerCore == 1 && cpuid_info.isIntel == 0)
        {
            if (id == 0)
            {
                hwThreadPool[id].coreId = hwThreadPool[id].apicId;
            }
            else
            {
                if (hwThreadPool[id].apicId == hwThreadPool[id-1].apicId + 1 &&
                    hwThreadPool[id].packageId == hwThreadPool[id-1].packageId)
                {
                    hwThreadPool[id].coreId = hwThreadPool[id].apicId % maxNumCoresPerSocket;
                }
                else
                {
                    hwThreadPool[id].coreId = hwThreadPool[id].apicId;
                }
            }
        }
#endif
        while (obj->type != socket_type) {
            obj = obj->parent;
            if (!obj)
            {
                skip = 1;
                break;
            }
        }
        if (skip)
        {
            hwThreadPool[id].packageId = 0;
            continue;
        }
#ifdef __ARM_ARCH_8A
        if (obj->type == HWLOC_OBJ_SOCKET)
        {
            hwThreadPool[id].packageId = obj->os_index;
        }
        else
        {
            hwThreadPool[id].packageId = 0;
        }
#else
        hwThreadPool[id].packageId = obj->os_index;
#endif
        DEBUG_PRINT(DEBUGLEV_DEVELOP, HWLOC Thread Pool PU %d Thread %d Core %d Socket %d inCpuSet %d,
                            hwThreadPool[id].apicId,
                            hwThreadPool[id].threadId,
                            hwThreadPool[id].coreId,
                            hwThreadPool[id].packageId,
                            hwThreadPool[id].inCpuSet)
    }

    int socket_nums[MAX_NUM_NODES];
    int num_sockets = 0;
    for (uint32_t i=0; i< cpuid_topology.numHWThreads; i++)
    {
        int found = 0;
        for (uint32_t j=0; j < num_sockets; j++)
        {
            if (hwThreadPool[i].packageId == socket_nums[j])
            {
                found = 1;
                break;
            }
        }
        if (!found)
        {
            socket_nums[num_sockets] = hwThreadPool[i].packageId;
            num_sockets++;
        }
    }
    for (uint32_t i=0; i< cpuid_topology.numHWThreads; i++)
    {
        for (uint32_t j=0; j < num_sockets; j++)
        {
            if (hwThreadPool[i].packageId == socket_nums[j])
            {
                hwThreadPool[i].packageId = j;
            }
        }
    }
    cpuid_topology.threadPool = hwThreadPool;
    cpuid_topology.numThreadsPerCore = maxNumLogicalProcsPerCore;
    cpuid_topology.numCoresPerSocket = maxNumCoresPerSocket;
    cpuid_topology.numSockets = maxNumSockets;
    return;
}

void hwloc_split_llc_check(CacheLevel* llc_cache)
{
    int i = 0;
    hwloc_obj_t obj = NULL;
    int num_sockets = likwid_hwloc_get_nbobjs_by_type(hwloc_topology, HWLOC_OBJ_SOCKET);
    int num_nodes = likwid_hwloc_get_nbobjs_by_type(hwloc_topology, HWLOC_OBJ_NODE);
    if (num_sockets == num_nodes)
    {
        return;
    }
    obj = likwid_hwloc_get_obj_by_type(hwloc_topology, HWLOC_OBJ_SOCKET, 0);
    int num_threads_per_socket = likwid_hwloc_record_objs_of_type_below_obj(hwloc_topology, obj, HWLOC_OBJ_PU, NULL, NULL);
    if (num_threads_per_socket == 0)
    {
        for (i = 0; i < likwid_hwloc_get_nbobjs_by_type(hwloc_topology, HWLOC_OBJ_PU); i++)
        {
            if (hwloc_bitmap_isset(obj->cpuset, i))
                num_threads_per_socket++;
        }
    }
    obj = likwid_hwloc_get_obj_by_type(hwloc_topology, HWLOC_OBJ_NODE, 0);
    int num_threads_per_node = likwid_hwloc_record_objs_of_type_below_obj(hwloc_topology, obj, HWLOC_OBJ_PU, NULL, NULL);
    if (num_threads_per_node == 0)
    {
        for (i = 0; i < likwid_hwloc_get_nbobjs_by_type(hwloc_topology, HWLOC_OBJ_PU); i++)
        {
            if (hwloc_bitmap_isset(obj->cpuset, i))
                num_threads_per_node++;
        }
    }
    if (num_threads_per_node < num_threads_per_socket)
    {
        llc_cache->threads = num_threads_per_node;
        uint32_t size = llc_cache->size;
        double factor = (((double)num_threads_per_node)/((double)num_threads_per_socket));
        llc_cache->size = (uint32_t)(size*factor);
    }
    return;
}

void
hwloc_init_cacheTopology(void)
{
    int maxNumLevels=0;
    int id=0;
    CacheLevel* cachePool = NULL;
    hwloc_obj_t obj;
    int depth;
    int d;
    const char* info;

    /* Sum up all depths with caches */
    depth = likwid_hwloc_topology_get_depth(hwloc_topology);
    for (d = 0; d < depth; d++)
    {
#if HWLOC_API_VERSION > 0x00020000
        hwloc_obj_type_t depth_type = likwid_hwloc_get_depth_type(hwloc_topology, d);
        if (depth_type == HWLOC_OBJ_L1CACHE ||
            depth_type == HWLOC_OBJ_L2CACHE ||
            depth_type == HWLOC_OBJ_L3CACHE ||
            depth_type == HWLOC_OBJ_L4CACHE ||
            depth_type == HWLOC_OBJ_L5CACHE)
            maxNumLevels++;
#else
        if (likwid_hwloc_get_depth_type(hwloc_topology, d) == HWLOC_OBJ_CACHE)
            maxNumLevels++;
#endif
    }
    cachePool = (CacheLevel*) malloc(maxNumLevels * sizeof(CacheLevel));
    if (!cachePool)
    {
        cpuid_topology.numCacheLevels = 0;
        cpuid_topology.cacheLevels = NULL;
        return;
    }
    /* Start at the bottom of the tree to get all cache levels in order */
    depth = likwid_hwloc_topology_get_depth(hwloc_topology);
    id = 0;
    for(d=depth-1;d >= 0; d--)
    {
        /* We only need caches, so skip other levels */
#if HWLOC_API_VERSION > 0x00020000
        hwloc_obj_type_t depth_type = likwid_hwloc_get_depth_type(hwloc_topology, d);
        if (depth_type != HWLOC_OBJ_L1CACHE &&
            depth_type != HWLOC_OBJ_L2CACHE &&
            depth_type != HWLOC_OBJ_L3CACHE &&
            depth_type != HWLOC_OBJ_L4CACHE &&
            depth_type != HWLOC_OBJ_L5CACHE)
#else
        if (likwid_hwloc_get_depth_type(hwloc_topology, d) < HWLOC_OBJ_CACHE)
#endif
        {
            continue;
        }
        cachePool[id].level = 0;
        cachePool[id].type = NOCACHE;
        cachePool[id].associativity = 0;
        cachePool[id].lineSize = 0;
        cachePool[id].size = 0;
        cachePool[id].sets = 0;
        cachePool[id].inclusive = 0;
        cachePool[id].threads = 0;
        /* Get the cache object */
        obj = likwid_hwloc_get_obj_by_depth(hwloc_topology, d, 0);
        /* All caches have this attribute, so safe to access */
        switch (obj->attr->cache.type)
        {
            case HWLOC_OBJ_CACHE_DATA:
                cachePool[id].type = DATACACHE;
                break;
            case HWLOC_OBJ_CACHE_INSTRUCTION:
                cachePool[id].type = INSTRUCTIONCACHE;
                break;
            case HWLOC_OBJ_CACHE_UNIFIED:
                cachePool[id].type = UNIFIEDCACHE;
                break;
            default:
                cachePool[id].type = NOCACHE;
                break;
        }

        cachePool[id].associativity = obj->attr->cache.associativity;
        cachePool[id].level = obj->attr->cache.depth;
        cachePool[id].lineSize = obj->attr->cache.linesize;
        cachePool[id].size = obj->attr->cache.size;
        cachePool[id].sets = 0;
#ifdef _ARCH_PPC
        if ((cpuid_info.family == PPC_FAMILY) && ((cpuid_info.model == POWER8) || (cpuid_info.model == POWER9)))
        {
            if (cachePool[id].lineSize == 0)
                cachePool[id].lineSize = 128;
            if (cachePool[id].associativity == 0)
                cachePool[id].associativity = 8;
        }
#endif
        if ((cachePool[id].associativity * cachePool[id].lineSize) != 0)
        {
            cachePool[id].sets = cachePool[id].size /
                (cachePool[id].associativity * cachePool[id].lineSize);
        }

        /* Count all HWThreads below the current cache */
        cachePool[id].threads = likwid_hwloc_record_objs_of_type_below_obj(
                        hwloc_topology, obj, HWLOC_OBJ_PU, NULL, NULL);
#if defined(__x86_64) || defined(__i386__)
        if (obj->infos_count > 0)
        {
            while (!(info = likwid_hwloc_obj_get_info_by_name(obj, "inclusiveness")) && obj->next_cousin)
            {
                // If some PU/core are not bindable because of cgroup, hwloc may
                // not know the inclusiveness of some of their cache.
                obj = obj->next_cousin;
            }
            if(info)
            {
                cachePool[id].inclusive = info[0]=='t';
            }
            else if (cpuid_info.isIntel)
            {
                cachePool[id].inclusive = readCacheInclusiveIntel(obj->attr->cache.depth);
            }
        }
        else
        {
            // If a CPU is already pinned, it might not get the cache infos,
            // so we get the inclusiveness through CPUID
            if (cpuid_info.isIntel)
                cachePool[id].inclusive = readCacheInclusiveIntel(obj->attr->cache.depth);
            else
                cachePool[id].inclusive = readCacheInclusiveAMD(obj->attr->cache.depth);
        }
#endif
#if defined(_ARCH_PPC) || defined(__ARM_ARCH_7A__) || defined(__ARM_ARCH_8A)
        cachePool[id].inclusive = 0;
#endif
        DEBUG_PRINT(DEBUGLEV_DEVELOP, HWLOC Cache Pool ID %d Level %d Size %d Threads %d,
                                      id, cachePool[id].level,
                                      cachePool[id].size,
                                      cachePool[id].threads);
        id++;
    }

    if (cpuid_info.family == P6_FAMILY)
    {
        switch (cpuid_info.model)
        {
            case HASWELL_EP:
            case BROADWELL_E:
            case BROADWELL_D:
            case SKYLAKEX:
                hwloc_split_llc_check(&cachePool[maxNumLevels-1]);
                break;
            default:
                break;
        }
    }

    cpuid_topology.numCacheLevels = maxNumLevels;
    cpuid_topology.cacheLevels = cachePool;
    return;
}

void
hwloc_close(void)
{
    if (hwloc_topology)
    {
        likwid_hwloc_topology_destroy(hwloc_topology);
        hwloc_topology = NULL;
    }
}
#else
void
hwloc_init_cpuInfo(void)
{
    return;
}

void hwloc_init_cpuFeatures(void)
{
    return;
}

void hwloc_init_nodeTopology(void)
{
    return;
}

void hwloc_init_cacheTopology(void)
{
    return;
}
#endif<|MERGE_RESOLUTION|>--- conflicted
+++ resolved
@@ -429,23 +429,24 @@
             continue;
         }
         id = obj->os_index;
-        if (CPU_ISSET(id, &cpuSet))
-        {
-            hwThreadPool[id].inCpuSet = 1;
-        }
-        else if (from_file)
-        {
-            hwThreadPool[id].inCpuSet = 1;
-        }
-<<<<<<< HEAD
-        if (!likwid_cpu_online(obj->os_index))
-        {
-            hwThreadPool[id].inCpuSet = 0;
-        }
-=======
+
         if (id < 0 || id >= cpuid_topology.numHWThreads)
             continue;
->>>>>>> 4e9b3275
+
+        if (CPU_ISSET(id, &cpuSet))
+        {
+            hwThreadPool[id].inCpuSet = 1;
+        }
+        else if (from_file)
+        {
+            hwThreadPool[id].inCpuSet = 1;
+        }
+
+        if (!likwid_cpu_online(obj->os_index))
+        {
+            hwThreadPool[id].inCpuSet = 0;
+        }
+
         hwThreadPool[id].apicId = obj->os_index;
         hwThreadPool[id].threadId = obj->sibling_rank;
         if (maxNumLogicalProcsPerCore > 1)
