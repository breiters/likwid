--- conflicted
+++ resolved
@@ -613,15 +613,14 @@
     bstring fix0 = bformat("FIXC0");
     bstring fix1 = bformat("FIXC1");
     bstring fix2 = bformat("FIXC2");
-<<<<<<< HEAD
-    bstring gpu = bformat("GPU");
-=======
 #endif
 #ifdef _ARCH_PPC
     bstring fix0 = bformat("PMC4");
     bstring fix1 = bformat("PMC5");
 #endif
->>>>>>> 8be6dc60
+#ifdef LIKWID_WITH_NVMON
+    bstring gpu = bformat("GPU");
+#endif
     DEBUG_PRINT(DEBUGLEV_INFO, Creating custom group for event string %s, eventStr);
     ginfo->shortinfo = malloc(7 * sizeof(char));
     if (ginfo->shortinfo == NULL)
@@ -723,20 +722,18 @@
         }
         sprintf(ginfo->events[i], "%s", bdata(elist->entry[0]));
         snprintf(ginfo->counters[i], blength(ctr)+1, "%s", bdata(ctr));
+#ifdef LIKWID_WITH_NVMON
         if (binstr(elist->entry[1], 0, gpu) != BSTR_ERR)
         {
             gpu_events++;
         }
+#endif
         bdestroy(ctr);
         bstrListDestroy(elist);
     }
     i = eventList->qty;
-<<<<<<< HEAD
+#if defined(__i386__) || defined(__i486__) || defined(__i586__) || defined(__i686__) || defined(__x86_64)
     if (cpuid_info.isIntel && i != gpu_events)
-=======
-#if defined(__i386__) || defined(__i486__) || defined(__i586__) || defined(__i686__) || defined(__x86_64)
-    if (cpuid_info.isIntel)
->>>>>>> 8be6dc60
     {
         if ((!has_fix0) && cpuid_info.perf_num_fixed_ctr > 0)
         {
@@ -763,9 +760,7 @@
             i++;
         }
     }
-<<<<<<< HEAD
     ginfo->nevents = i;
-=======
 #endif
 #ifdef _ARCH_PPC
     if (!has_fix0)
@@ -785,30 +780,24 @@
         i++;
     }
 #endif
->>>>>>> 8be6dc60
     bstrListDestroy(eventList);
+#if defined(__i386__) || defined(__i486__) || defined(__i586__) || defined(__i686__) || defined(__x86_64)
     bdestroy(fix0);
     bdestroy(fix1);
-#if defined(__i386__) || defined(__i486__) || defined(__i586__) || defined(__i686__) || defined(__x86_64)
     bdestroy(fix2);
-<<<<<<< HEAD
-    bdestroy(gpu);
-=======
 #endif
->>>>>>> 8be6dc60
     bdestroy(edelim);
     return 0;
 cleanup:
     bstrListDestroy(eventList);
+#if defined(__i386__) || defined(__i486__) || defined(__i586__) || defined(__i686__) || defined(__x86_64)
     bdestroy(fix0);
     bdestroy(fix1);
-#if defined(__i386__) || defined(__i486__) || defined(__i586__) || defined(__i686__) || defined(__x86_64)
     bdestroy(fix2);
-<<<<<<< HEAD
+#endif
+#ifdef LIKWID_WITH_NVMON
     bdestroy(gpu);
-=======
 #endif
->>>>>>> 8be6dc60
     bdestroy(edelim);
     if (ginfo->shortinfo != NULL)
         free(ginfo->shortinfo);
@@ -1587,15 +1576,8 @@
         }
         maxstrlen--;
     }
-<<<<<<< HEAD
-    bdestroy(bglob_defines_list);
-    bdestroy(bglob_defines);
-    free(num_defines);
-    num_states = 0;
-=======
     // now we can calculate the formula
     i = calculate_infix(bdata(f), result);
     bdestroy(f);
     return i;
->>>>>>> 8be6dc60
 }