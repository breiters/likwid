/*
 * =======================================================================================
 *
 *      Filename:  numa_proc.c
 *
 *      Description:  Get NUMA topology from procfs and sysfs
 *
 *      Version:   <VERSION>
 *      Released:  <DATE>
 *
 *      Author:   Jan Treibig (jt), jan.treibig@gmail.com
 *                Thomas Roehl (tr), thomas.roehl@googlemail.com
 *      Project:  likwid
 *
 *      Copyright (C) 2016 RRZE, University Erlangen-Nuremberg
 *
 *      This program is free software: you can redistribute it and/or modify it under
 *      the terms of the GNU General Public License as published by the Free Software
 *      Foundation, either version 3 of the License, or (at your option) any later
 *      version.
 *
 *      This program is distributed in the hope that it will be useful, but WITHOUT ANY
 *      WARRANTY; without even the implied warranty of MERCHANTABILITY or FITNESS FOR A
 *      PARTICULAR PURPOSE.  See the GNU General Public License for more details.
 *
 *      You should have received a copy of the GNU General Public License along with
 *      this program.  If not, see <http://www.gnu.org/licenses/>.
 *
 * =======================================================================================
 */

/* #####   HEADER FILE INCLUDES   ######################################### */

#include <stdlib.h>
#include <stdio.h>

#include <dirent.h>
#include <error.h>
//#include <strUtil.h>
#include <unistd.h>
#include <sys/syscall.h>
#ifdef HAS_MEMPOLICY
#include <linux/mempolicy.h>
#endif

#include <numa.h>
#include <topology.h>

/* #####   MACROS  -  LOCAL TO THIS SOURCE FILE   ######################### */

#ifdef HAS_MEMPOLICY
#define get_mempolicy(policy,nmask,maxnode,addr,flags) syscall(SYS_get_mempolicy,policy,nmask,maxnode,addr,flags)
#define set_mempolicy(mode,nmask,maxnode) syscall(SYS_set_mempolicy,mode,nmask,maxnode)
#define mbind(start, len, nmask, maxnode, flags) syscall(SYS_mbind,(start),len,MPOL_BIND,(nmask),maxnode,flags)
#endif

/* #####   FUNCTION DEFINITIONS  -  LOCAL TO THIS SOURCE FILE   ########### */

static int
proc_findProcessor(uint32_t nodeId, uint32_t coreId)
{
    int i;

    for (i=0; i<numa_info.nodes[nodeId].numberOfProcessors; i++)
    {
        if (numa_info.nodes[nodeId].processors[i] == coreId)
        {
            return 1;
        }
    }
    return 0;
}

static int
setConfiguredNodes(void)
{
    DIR *dir;
    struct dirent *de;
    int maxIdConfiguredNode = 0;

    dir = opendir("/sys/devices/system/node");

    if (!dir)
    {
        maxIdConfiguredNode = 0;
    }
    else
    {
        while ((de = readdir(dir)) != NULL)
        {
            int nd;
            if (strncmp(de->d_name, "node", 4))
            {
                continue;
            }

            nd = str2int(de->d_name+4);

            if (maxIdConfiguredNode < nd)
            {
                maxIdConfiguredNode = nd;
            }
        }
        closedir(dir);
    }
    return maxIdConfiguredNode;
}

static void
nodeMeminfo(int node, uint64_t* totalMemory, uint64_t* freeMemory)
{
    FILE *fp;
    bstring filename;
    bstring totalString = bformat("MemTotal:");
    bstring freeString  = bformat("MemFree:");
    int i;

    filename = bformat("/sys/devices/system/node/node%d/meminfo", node);

    if (NULL != (fp = fopen (bdata(filename), "r")))
    {
        bstring src = bread ((bNread) fread, fp);
        struct bstrList* tokens = bsplit(src,(char) '\n');

        for (i=0;i<tokens->qty;i++)
        {
            if (binstr(tokens->entry[i],0,totalString) != BSTR_ERR)
            {
                 bstring tmp = bmidstr (tokens->entry[i], 18, blength(tokens->entry[i])-18 );
                 bltrimws(tmp);
                 struct bstrList* subtokens = bsplit(tmp,(char) ' ');
                 *totalMemory = str2int(bdata(subtokens->entry[0]));
                 bstrListDestroy(subtokens);
                 bdestroy(tmp);
            }
            else if (binstr(tokens->entry[i],0,freeString) != BSTR_ERR)
            {
                 bstring tmp = bmidstr (tokens->entry[i], 18, blength(tokens->entry[i])-18  );
                 bltrimws(tmp);
                 struct bstrList* subtokens = bsplit(tmp,(char) ' ');
                 *freeMemory = str2int(bdata(subtokens->entry[0]));
                 bstrListDestroy(subtokens);
                 bdestroy(tmp);
            }
        }
        bdestroy(src);
        bstrListDestroy(tokens);
    }
    else
    {
        bdestroy(filename);
        bdestroy(totalString);
        bdestroy(freeString);
        ERROR;
    }
    bdestroy(filename);
    bdestroy(totalString);
    bdestroy(freeString);
    fclose(fp);
}

static int
nodeProcessorList(int node, uint32_t** list)
{
    FILE *fp;
    bstring filename;
    int count = 0;
    bstring src;
    int i,j;
    struct bstrList* tokens;
    unsigned long val;
    char* endptr;
    int cursor=0;
//    int unitSize = (int) (sizeof(unsigned long)*8);
    int unitSize = (int) 32; /* 8 nibbles */

    *list = (uint32_t*) malloc(MAX_NUM_THREADS * sizeof(uint32_t));
    if (!(*list))
    {
        return -ENOMEM;
    }

    /* the cpumap interface should be always there */
    filename = bformat("/sys/devices/system/node/node%d/cpumap", node);

    if (NULL != (fp = fopen (bdata(filename), "r")))
    {
        src = bread ((bNread) fread, fp);
        tokens = bsplit(src,',');

        for (i=(tokens->qty-1); i>=0 ;i--)
        {
            val = strtoul((char*) tokens->entry[i]->data, &endptr, 16);

            if ((errno != 0 && val == LONG_MAX )
                    || (errno != 0 && val == 0))
            {
                return -EFAULT;
            }

            if (endptr == (char*) tokens->entry[i]->data)
            {
                ERROR_PLAIN_PRINT(No digits were found);
                return -EFAULT;
            }

            if (val != 0UL)
            {
                for (j=0; j<unitSize; j++)
                {
                    if (val&(1UL<<j))
                    {
                        if (count < MAX_NUM_THREADS)
                        {
                            (*list)[count] = (j+cursor);
                        }
                        else
                        {
                            ERROR_PRINT(Number Of threads %d too large,count);
                            return -EFAULT;
                        }
                        count++;
                    }
                }
            }
            cursor += unitSize;
        }

        bstrListDestroy(tokens);
        bdestroy(src);
        bdestroy(filename);
        fclose(fp);

        /* FIXME: CPU list here is not physical cores first but numerical sorted */
        return count;
    }

    /* something went wrong */
    return -1;
}

static int
nodeDistanceList(int node, int numberOfNodes, uint32_t** list)
{
    FILE *fp;
    bstring filename;
    int count = 0;
    bstring src;
    struct bstrList* tokens;

    *list = (uint32_t*) malloc(numberOfNodes * sizeof(uint32_t));
    if (!(*list))
    {
        return -ENOMEM;
    }

    /* the distance interface should be always there */
    filename = bformat("/sys/devices/system/node/node%d/distance", node);

    if (NULL != (fp = fopen (bdata(filename), "r")))
    {

        src = bread ((bNread) fread, fp);
        tokens = bsplit(src,' ');

        for (int i=0; i<(tokens->qty); i++)
        {
            if (count < numberOfNodes)
            {
                (*list)[count] = (uint32_t)strtoul((char*) (tokens->entry[i]->data), NULL, 10);
            }
            else
            {
                ERROR_PRINT(Number Of nodes %d too large,count);
                return -EFAULT;
            }
            count++;
        }

        bstrListDestroy(tokens);
        bdestroy(src);
        bdestroy(filename);
        fclose(fp);
        return count;
    }

    /* something went wrong */
    return -1;
}

/* #####   FUNCTION DEFINITIONS  -  EXPORTED FUNCTIONS   ################## */

int proc_numa_init(void)
{
    int errno;
    uint32_t i;
    uint64_t nrCPUs = 0;

    if (get_mempolicy(NULL, NULL, 0, 0, 0) < 0 && errno == ENOSYS)
    {
        numa_info.numberOfNodes = 0;
        numa_info.nodes = NULL;
        return -1;
    }
    /* First determine maximum number of nodes */
    numa_info.numberOfNodes = setConfiguredNodes()+1;
    numa_info.nodes = (NumaNode*) malloc(numa_info.numberOfNodes * sizeof(NumaNode));
    if (!numa_info.nodes)
    {
        return -ENOMEM;
    }

    for (i=0; i<numa_info.numberOfNodes; i++)
    {
        numa_info.nodes[i].id = i;
        nodeMeminfo(i, &numa_info.nodes[i].totalMemory, &numa_info.nodes[i].freeMemory);
        numa_info.nodes[i].numberOfProcessors = nodeProcessorList(i,&numa_info.nodes[i].processors);
        nrCPUs += numa_info.nodes[i].numberOfProcessors;
<<<<<<< HEAD
        if (numa_info.nodes[i].numberOfProcessors == 0 && nrCPUs != cpuid_topology.numHWThreads)
=======
        if (numa_info.nodes[i].numberOfProcessors == 0 && nrCPUs != cpuid_topology.activeHWThreads)
>>>>>>> 430773f5
        {
            return -EFAULT;
        }
        numa_info.nodes[i].numberOfDistances = nodeDistanceList(i, numa_info.numberOfNodes, &numa_info.nodes[i].distances);
        if (numa_info.nodes[i].numberOfDistances == 0)
        {
            return -EFAULT;
        }
    }

    return 0;
}

void
proc_numa_setInterleaved(const int* processorList, int numberOfProcessors)
{
    long i;
    int j;
    int ret=0;
    unsigned long numberOfNodes = 65;
    unsigned long mask = 0UL;

    for (i=0; i<numa_info.numberOfNodes; i++)
    {
        for (j=0; j<numberOfProcessors; j++)
        {
            if (proc_findProcessor(i,processorList[j]))
            {
                mask |= (1UL<<i);
                break;
            }
        }
    }

    ret = set_mempolicy(MPOL_INTERLEAVE,&mask,numberOfNodes);

    if (ret < 0)
    {
        ERROR;
    }
}

void
proc_numa_membind(void* ptr, size_t size, int domainId)
{
    int ret=0;
    unsigned long mask = 0UL;
    unsigned int flags = 0U;

    flags |= MPOL_MF_STRICT;
    mask |= (1UL<<domainId);

    ret = mbind(ptr, size, &mask, numa_info.numberOfNodes+1, flags);

    if (ret < 0)
    {
        ERROR;
    }
}
<|MERGE_RESOLUTION|>--- conflicted
+++ resolved
@@ -316,11 +316,7 @@
         nodeMeminfo(i, &numa_info.nodes[i].totalMemory, &numa_info.nodes[i].freeMemory);
         numa_info.nodes[i].numberOfProcessors = nodeProcessorList(i,&numa_info.nodes[i].processors);
         nrCPUs += numa_info.nodes[i].numberOfProcessors;
-<<<<<<< HEAD
-        if (numa_info.nodes[i].numberOfProcessors == 0 && nrCPUs != cpuid_topology.numHWThreads)
-=======
         if (numa_info.nodes[i].numberOfProcessors == 0 && nrCPUs != cpuid_topology.activeHWThreads)
->>>>>>> 430773f5
         {
             return -EFAULT;
         }
