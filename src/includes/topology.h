--- conflicted
+++ resolved
@@ -152,11 +152,8 @@
 #define  NV_DENVER1	0x00U
 #define  NV_DENVER2	0x03U
 #define  APP_XGENE1	0x00U
-<<<<<<< HEAD
 #define  ARM_NEOVERSE_N1 0xD0CU
-=======
 #define  FUJITSU_A64FX 0x001U
->>>>>>> 08f14acb
 
 /* ARM vendors */
 #define DEFAULT_ARM	0x41U
