/*
 * =======================================================================================
 *
 *      Filename:  perfmon_perfevent.h
 *
 *      Description:  Header File of perfmon module for perf_event kernel interface.
 *
 *      Version:   <VERSION>
 *      Released:  <DATE>
 *
 *      Author:   Thomas Gruber (tr), thomas.roehl@googlemail.com
 *      Project:  likwid
 *
 *      Copyright (C) 2015 RRZE, University Erlangen-Nuremberg
 *
 *      This program is free software: you can redistribute it and/or modify it under
 *      the terms of the GNU General Public License as published by the Free Software
 *      Foundation, either version 3 of the License, or (at your option) any later
 *      version.
 *
 *      This program is distributed in the hope that it will be useful, but WITHOUT ANY
 *      WARRANTY; without even the implied warranty of MERCHANTABILITY or FITNESS FOR A
 *      PARTICULAR PURPOSE.  See the GNU General Public License for more details.
 *
 *      You should have received a copy of the GNU General Public License along with
 *      this program.  If not, see <http://www.gnu.org/licenses/>.
 *
 * =======================================================================================
 */

#include <error.h>
#include <affinity.h>
#include <limits.h>
#include <topology.h>
#include <access.h>
#include <perfmon.h>
#include <linux/perf_event.h>
#include <linux/version.h>
#include <sys/ioctl.h>
#include <asm/unistd.h>
#include <string.h>

extern char** translate_types;
static int** cpu_event_fds = NULL;
static int active_cpus = 0;
static int perf_event_initialized = 0;
/*static int informed_paranoid = 0;*/
static int running_group = -1;
static int perf_event_num_cpus = 0;
static int perf_disable_uncore = 0;
static int perf_event_paranoid = -1;

static long
perf_event_open(struct perf_event_attr *hw_event, pid_t pid,
                int cpu, int group_fd, unsigned long flags)
{
    int ret;

    ret = syscall(__NR_perf_event_open, hw_event, pid, cpu,
                   group_fd, flags);
    return ret;
}

int perfevent_paranoid_value()
{
    FILE* fd;
    int paranoid = 3;
    char buff[100];
    fd = fopen("/proc/sys/kernel/perf_event_paranoid", "r");
    if (fd == NULL)
    {
        errno = EPERM;
        ERROR_PRINT(Linux kernel has no perf_event support. Cannot access /proc/sys/kernel/perf_event_paranoid);
        return paranoid;
    }
    size_t read = fread(buff, sizeof(char), 100, fd);
    if (read > 0)
    {
        paranoid = atoi(buff);
    }
    fclose(fd);
    return paranoid;
}

int perfmon_init_perfevent(int cpu_id)
{
    perf_event_paranoid = perfevent_paranoid_value();
    if (getuid() != 0 && perf_event_paranoid > 2)
    {
        errno = EPERM;
        ERROR_PRINT(Cannot use performance monitoring with perf_event_paranoid = %d, perf_event_paranoid);
        return -(cpu_id+1);
    }

    lock_acquire((int*) &tile_lock[affinity_thread2core_lookup[cpu_id]], cpu_id);
    lock_acquire((int*) &socket_lock[affinity_thread2socket_lookup[cpu_id]], cpu_id);
    lock_acquire((int*) &numa_lock[affinity_thread2numa_lookup[cpu_id]], cpu_id);
    lock_acquire((int*) &sharedl3_lock[affinity_thread2sharedl3_lookup[cpu_id]], cpu_id);
    lock_acquire((int*) &die_lock[affinity_thread2die_lookup[cpu_id]], cpu_id);
    if (cpu_event_fds == NULL)
    {
        cpu_event_fds = malloc(cpuid_topology.numHWThreads * sizeof(int*));
        for (int i=0; i < cpuid_topology.numHWThreads; i++)
            cpu_event_fds[i] = NULL;
    }
    if (cpu_event_fds[cpu_id] == NULL)
    {
        cpu_event_fds[cpu_id] = (int*) malloc(perfmon_numCounters * sizeof(int));
        if (cpu_event_fds[cpu_id] == NULL)
        {
            return -ENOMEM;
        }
        memset(cpu_event_fds[cpu_id], -1, perfmon_numCounters * sizeof(int));
        active_cpus += 1;
    }
    perf_event_num_cpus = cpuid_topology.numHWThreads;
    perf_event_initialized = 1;
    return 0;
}



typedef enum {
    PERF_EVENT_INVAL_REG = 0,
    PERF_EVENT_CONFIG_REG,
    PERF_EVENT_CONFIG1_REG,
    PERF_EVENT_CONFIG2_REG,
} PERF_EVENT_PMC_OPT_REGS;

static char* perfEventOptionNames[] = {
    [EVENT_OPTION_EDGE] = "edge",
    [EVENT_OPTION_ANYTHREAD] = "any",
    [EVENT_OPTION_THRESHOLD] = "cmask",
    [EVENT_OPTION_INVERT] = "inv",
    [EVENT_OPTION_IN_TRANS] = "in_tx",
    [EVENT_OPTION_IN_TRANS_ABORT] = "in_tx_cp",
    [EVENT_OPTION_MATCH0] = "offcore_rsp",
    [EVENT_OPTION_MATCH1] = "offcore_rsp",
    [EVENT_OPTION_TID] = "tid_en",
    [EVENT_OPTION_CID] = "cid",
    [EVENT_OPTION_SLICE] = "slice",
    [EVENT_OPTION_STATE] = "filter_state",
    [EVENT_OPTION_NID] = "filter_nid",
    [EVENT_OPTION_OPCODE] = "filter_opc",
    [EVENT_OPTION_OCCUPANCY] = "occ_sel",
    [EVENT_OPTION_OCCUPANCY_FILTER] = "occ_band0",
    [EVENT_OPTION_OCCUPANCY_EDGE] = "occ_edge",
    [EVENT_OPTION_OCCUPANCY_INVERT] = "occ_inv",
#ifdef _ARCH_PPC
    [EVENT_OPTION_GENERIC_CONFIG] = "pmcxsel",
    [EVENT_OPTION_UNCORE_CONFIG] = "event",
#else
    [EVENT_OPTION_GENERIC_CONFIG] = "event",
#endif
    [EVENT_OPTION_GENERIC_UMASK] = "umask",
#ifdef _ARCH_PPC
    [EVENT_OPTION_PMC] = "pmc",
    [EVENT_OPTION_PMCXSEL] = "pmcxsel",
#endif
};

int getEventOptionConfig(char* base, EventOptionType type, PERF_EVENT_PMC_OPT_REGS *reg, int* start, int* end)
{
    PERF_EVENT_PMC_OPT_REGS r;
    int s = 0;
    int e = 0;
    if (!base || !reg || !start || !end)
    {
        return -EINVAL;
    }
    if (strlen(base) > 0 && strlen(perfEventOptionNames[type]) > 0)
    {
        char path[1024];
        char buff[1024];
        int ret = snprintf(path, 1023, "%s/format/%s", base, perfEventOptionNames[type]);
        FILE *fp = fopen(path, "r");
        if (fp)
        {
            ret = fread(buff, sizeof(char), 1023, fp);
            buff[ret] = '\0';
            if (strncmp(buff, "config:", 7) == 0)
            {
                r = PERF_EVENT_CONFIG_REG;
            }
            else if (strncmp(buff, "config1", 7) == 0)
            {
                r = PERF_EVENT_CONFIG1_REG;
            }
            else if (strncmp(buff, "config2", 7) == 0)
            {
                r = PERF_EVENT_CONFIG2_REG;
            }
            while(buff[s] != ':' && e < strlen(buff)) {
                s++;
            }
            s++;
            e = s;
            while(buff[e] != '-' && e < strlen(buff)) {
                e++;
            }
            e++;
            sscanf(&buff[s], "%d", &s);
            if (e < strlen(buff))
            {
                sscanf(&buff[e], "%d", &e);
            }
            else
            {
                e = -1;
            }
            *reg = r;
            *start = s;
            *end = e;
            fclose(fp);
        }
        else
        {
            *reg = PERF_EVENT_INVAL_REG;
            *start = -1;
            *end = -1;
        }
    }
    return 0;
}

uint64_t create_mask(uint32_t value, int start, int end)
{
    if (end < 0)
    {
        return (value<<start);
    }
    else
    {
        uint64_t mask = 0x0ULL;
        for (int i = start; i <=end; i++)
            mask |= (1ULL<<i);
        return (value << start ) & mask;
    }
    return 0x0ULL;
}

int perf_fixed_setup(struct perf_event_attr *attr, RegisterIndex index, PerfmonEvent *event)
{
    int ret = -1;
    attr->type = PERF_TYPE_HARDWARE;
    attr->disabled = 1;
    attr->inherit = 1;
    if (translate_types[FIXED] != NULL &&
        strcmp(translate_types[PMC], translate_types[FIXED]) == 0)
    {
        attr->exclude_kernel = 1;
        attr->exclude_hv = 1;
        if (strcmp(event->name, "INSTR_RETIRED_ANY") == 0)
        {
            attr->config = PERF_COUNT_HW_INSTRUCTIONS;
            ret = 0;
        }
        if (strcmp(event->name, "CPU_CLK_UNHALTED_CORE") == 0 ||
            strcmp(event->name, "ACTUAL_CPU_CLOCK") == 0 ||
            strcmp(event->name, "APERF") == 0)
        {
            attr->config = PERF_COUNT_HW_CPU_CYCLES;
            ret = 0;
        }
#if LINUX_VERSION_CODE >= KERNEL_VERSION(3,3,0)
        if (strcmp(event->name, "CPU_CLK_UNHALTED_REF") == 0)
        {
            attr->config = PERF_COUNT_HW_REF_CPU_CYCLES;
            ret = 0;
        }
#endif
    }
    else
    {
        char checkfolder[1024];
        int perf_type = PERF_TYPE_HARDWARE;
        int start = 0, end = 0;
        PERF_EVENT_PMC_OPT_REGS reg = PERF_EVENT_INVAL_REG;
        int err = snprintf(checkfolder, 1023, "%s/type", translate_types[FIXED]);
        if (err > 0)
        {
            checkfolder[err] = '\0';
        }
        FILE* fp = fopen(checkfolder, "r");
        if (fp != NULL)
        {
            ret = fread(checkfolder, sizeof(char), 1024, fp);
            fclose(fp);
            perf_type = atoi(checkfolder);
            if (perf_type >= 0)
            {
                attr->type = perf_type;
                getEventOptionConfig(translate_types[FIXED], EVENT_OPTION_GENERIC_CONFIG, &reg, &start, &end);
                switch(reg)
                {
                    case PERF_EVENT_CONFIG_REG:
                        attr->config |= create_mask(event->eventId, start, end);
                        ret = 0;
                        break;
                    case PERF_EVENT_CONFIG1_REG:
                        attr->config1 |= create_mask(event->eventId, start, end);
                        ret = 0;
                        break;
                    case PERF_EVENT_CONFIG2_REG:
                        attr->config2 |= create_mask(event->eventId, start, end);
                        ret = 0;
                        break;
                    default:
                        ret = -1;
                        break;
                }
            }
        }
    }

    return ret;
}

int perf_perf_setup(struct perf_event_attr *attr, RegisterIndex index, PerfmonEvent *event)
{
    attr->type = PERF_TYPE_HARDWARE;
    attr->exclude_kernel = 1;
    attr->exclude_hv = 1;
    attr->disabled = 1;
    attr->inherit = 1;
    attr->config = event->eventId;
    return 0;
}

int perf_pmc_setup(struct perf_event_attr *attr, RegisterIndex index, PerfmonEvent *event)
{
    uint64_t offcore_flags = 0x0ULL;
    PERF_EVENT_PMC_OPT_REGS reg = PERF_EVENT_INVAL_REG;
    int start = 0, end = -1;
    attr->type = PERF_TYPE_RAW;
    //attr->config = (event->umask<<8) + event->eventId;
    attr->exclude_kernel = 1;
    attr->exclude_hv = 1;
    attr->disabled = 1;
    attr->inherit = 1;
    //attr->exclusive = 1;
#if defined(__ARM_ARCH_8A) || defined(__ARM_ARCH_7A__)
    if (cpuid_info.vendor == FUJITSU_ARM && cpuid_info.part == FUJITSU_A64FX)
    {
        reg = PERF_EVENT_CONFIG_REG;
        start = 0;
        end = 31;
    }
    else
    {
#endif
        getEventOptionConfig(translate_types[PMC], EVENT_OPTION_GENERIC_CONFIG, &reg, &start, &end);
#if defined(__ARM_ARCH_8A) || defined(__ARM_ARCH_7A__)
    }
#endif
    switch(reg)
    {
        case PERF_EVENT_CONFIG_REG:
            attr->config |= create_mask(event->eventId, start, end);
            break;
        case PERF_EVENT_CONFIG1_REG:
            attr->config1 |= create_mask(event->eventId, start, end);
            break;
        case PERF_EVENT_CONFIG2_REG:
            attr->config2 |= create_mask(event->eventId, start, end);
            break;
    }
#ifdef _ARCH_PPC
    reg = PERF_EVENT_CONFIG_REG;
    start = 8;
    end = 15;
#else
    getEventOptionConfig(translate_types[PMC], EVENT_OPTION_GENERIC_UMASK, &reg, &start, &end);
#endif
    switch(reg)
    {
        case PERF_EVENT_CONFIG_REG:
            attr->config |= create_mask(event->umask, start, end);
            break;
        case PERF_EVENT_CONFIG1_REG:
            attr->config1 |= create_mask(event->umask, start, end);
            break;
        case PERF_EVENT_CONFIG2_REG:
            attr->config2 |= create_mask(event->umask, start, end);
            break;
    }
    if (event->numberOfOptions > 0)
    {
        for(int j = 0; j < event->numberOfOptions; j++)
        {

            switch (event->options[j].type)
            {
                case EVENT_OPTION_COUNT_KERNEL:
                    attr->exclude_kernel = 0;
                    break;
                case EVENT_OPTION_EDGE:
                case EVENT_OPTION_ANYTHREAD:
                case EVENT_OPTION_THRESHOLD:
                case EVENT_OPTION_INVERT:
                case EVENT_OPTION_IN_TRANS:
                case EVENT_OPTION_IN_TRANS_ABORT:
                    getEventOptionConfig(translate_types[PMC], event->options[j].type, &reg, &start, &end);
                    switch(reg)
                    {
                        case PERF_EVENT_CONFIG_REG:
                            attr->config |= create_mask(event->options[j].value, start, end);
                            break;
                        case PERF_EVENT_CONFIG1_REG:
                            attr->config1 |= create_mask(event->options[j].value, start, end);
                            break;
                        case PERF_EVENT_CONFIG2_REG:
                            attr->config2 |= create_mask(event->options[j].value, start, end);
                            break;
                    }
                    break;
                case EVENT_OPTION_MATCH0:
                    if (event->eventId == 0xB7 || event->eventId == 0xBB)
                    {
                        offcore_flags |= (event->options[j].value & 0xFFFFULL);
                    }
                    break;
                case EVENT_OPTION_MATCH1:
                    if (event->eventId == 0xB7 || event->eventId == 0xBB)
                    {
                        offcore_flags |= (event->options[j].value & 0x3FFFFFFFULL)<<16;
                    }
                    break;
                default:
                    break;
            }
        }
    }
    if (event->eventId == 0xB7 || event->eventId == 0xBB)
    {
        if ((event->cfgBits != 0xFF) && (event->cmask != 0xFF))
        {
            offcore_flags = (1ULL<<event->cfgBits)|(1ULL<<event->cmask);
        }
        getEventOptionConfig(translate_types[PMC], EVENT_OPTION_MATCH0, &reg, &start, &end);
        switch(reg)
        {
            case PERF_EVENT_CONFIG_REG:
                attr->config |= create_mask(offcore_flags, start, end);
                break;
            case PERF_EVENT_CONFIG1_REG:
                attr->config1 |= create_mask(offcore_flags, start, end);
                break;
            case PERF_EVENT_CONFIG2_REG:
                attr->config2 |= create_mask(offcore_flags, start, end);
                break;
        }
    }
#ifdef _ARCH_PPC
    getEventOptionConfig(translate_types[PMC], EVENT_OPTION_PMC, &reg, &start, &end);
    switch(reg)
    {
        case PERF_EVENT_CONFIG_REG:
            attr->config |= create_mask(getCounterTypeOffset(index)+1,start, end);
            break;
        case PERF_EVENT_CONFIG1_REG:
            attr->config1 |= create_mask(getCounterTypeOffset(index)+1,start, end);
            break;
        case PERF_EVENT_CONFIG2_REG:
            attr->config2 |= create_mask(getCounterTypeOffset(index)+1,start, end);
            break;
        default:
            break;
    }
#endif
    return 0;
}

int perf_uncore_setup(struct perf_event_attr *attr, RegisterType type, PerfmonEvent *event)
{

    char checkfolder[1024];
    int ret = 0;
    FILE* fp = NULL;
    int perf_type = 0;
    PERF_EVENT_PMC_OPT_REGS reg = PERF_EVENT_INVAL_REG;
    int start = 0, end = -1;
    uint64_t eventConfig = 0x0;
    if (perf_event_paranoid > 0 && getuid() != 0)
    {
        return EPERM;
    }
    attr->type = 0;
    ret = sprintf(checkfolder, "%s", translate_types[type]);
    if (access(checkfolder, F_OK))
    {
        if ((type == UBOX)||(type == UBOXFIX))
        {
            ret = sprintf(checkfolder, "%s", "/sys/bus/event_source/devices/uncore_arb");
            if (access(checkfolder, F_OK))
            {
                return 1;
            }
        }
        else
        {
            return 1;
        }
    }
    DEBUG_PRINT(DEBUGLEV_DEVELOP, Get information for uncore counters from folder %s, checkfolder);
    ret = sprintf(&(checkfolder[ret]), "/type");
    fp = fopen(checkfolder, "r");
    if (fp == NULL)
    {
        return 1;
    }
    ret = fread(checkfolder, sizeof(char), 1024, fp);
    perf_type = atoi(checkfolder);
    fclose(fp);
    attr->type = perf_type;
    attr->disabled = 1;
    attr->inherit = 1;
#ifdef _ARCH_PPC
    eventConfig = (event->umask<<8)|event->eventId;
#else
    eventConfig = event->eventId;
#endif
    //attr->config = (event->umask<<8) + event->eventId;
    getEventOptionConfig(translate_types[type], EVENT_OPTION_GENERIC_CONFIG, &reg, &start, &end);
    switch(reg)
    {
        case PERF_EVENT_CONFIG_REG:
            attr->config |= create_mask(eventConfig, start, end);
            break;
        case PERF_EVENT_CONFIG1_REG:
            attr->config1 |= create_mask(eventConfig, start, end);
            break;
        case PERF_EVENT_CONFIG2_REG:
            attr->config2 |= create_mask(eventConfig, start, end);
            break;

    }
#ifdef _ARCH_PPC
    if (reg == PERF_EVENT_INVAL_REG)
    {
	uint64_t config = (event->umask<<8)|event->eventId;
        getEventOptionConfig(translate_types[type], EVENT_OPTION_UNCORE_CONFIG, &reg, &start, &end);
        switch(reg)
        {
            case PERF_EVENT_CONFIG_REG:
                attr->config |= create_mask(eventConfig, start, end);
                break;
            case PERF_EVENT_CONFIG1_REG:
                attr->config1 |= create_mask(eventConfig, start, end);
                break;
            case PERF_EVENT_CONFIG2_REG:
                attr->config2 |= create_mask(eventConfig, start, end);
                break;
        }
    }
#else
    if (event->umask != 0x0)
    {
        getEventOptionConfig(translate_types[type], EVENT_OPTION_GENERIC_UMASK, &reg, &start, &end);
        switch(reg)
        {
            case PERF_EVENT_CONFIG_REG:
                attr->config |= create_mask(event->umask, start, end);
                break;
            case PERF_EVENT_CONFIG1_REG:
                attr->config1 |= create_mask(event->umask, start, end);
                break;
            case PERF_EVENT_CONFIG2_REG:
                attr->config2 |= create_mask(event->umask, start, end);
                break;
        }
    }
#endif

    //attr->exclusive = 1;
    if (event->numberOfOptions > 0)
    {
        for(int j = 0; j < event->numberOfOptions; j++)
        {

            switch (event->options[j].type)
            {
                case EVENT_OPTION_COUNT_KERNEL:
                    attr->exclude_kernel = 0;
                    break;
                case EVENT_OPTION_EDGE:
                case EVENT_OPTION_ANYTHREAD:
                case EVENT_OPTION_THRESHOLD:
                case EVENT_OPTION_INVERT:
                case EVENT_OPTION_IN_TRANS:
                case EVENT_OPTION_IN_TRANS_ABORT:
                case EVENT_OPTION_MATCH0:
                case EVENT_OPTION_MATCH1:
                case EVENT_OPTION_TID:
                    getEventOptionConfig(translate_types[type], event->options[j].type, &reg, &start, &end);
                    switch(reg)
                    {
                        case PERF_EVENT_CONFIG_REG:
                            attr->config |= create_mask(event->options[j].value, start, end);
                            break;
                        case PERF_EVENT_CONFIG1_REG:
                            attr->config1 |= create_mask(event->options[j].value, start, end);
                            break;
                        case PERF_EVENT_CONFIG2_REG:
                            attr->config2 |= create_mask(event->options[j].value, start, end);
                            break;
                    }
                    break;
                default:
                    break;
            }
        }
    }
    return 0;
}


int perfmon_setupCountersThread_perfevent(
        int thread_id,
        PerfmonEventSet* eventSet)
{
    int ret;
    int cpu_id = groupSet->threads[thread_id].processorId;
    struct perf_event_attr attr;
    int group_fd = -1;
    int is_uncore = 0;
    pid_t allpid = -1;
    unsigned long allflags = 0;
    char* env_perf_pid = getenv("LIKWID_PERF_PID");

    if (!perf_event_initialized)
    {
        return -(thread_id+1);
    }
    if (env_perf_pid != NULL)
    {
        allpid = (pid_t)atoi(env_perf_pid);
    }
    if (perf_event_paranoid > 0 && getuid() != 0)
    {
        if (allpid == -1)
        {
            DEBUG_PRINT(DEBUGLEV_INFO, PID of application required. Use LIKWID_PERF_PID env variable or likwid-perfctr options);
            return -EPERM;
        }
        DEBUG_PRINT(DEBUGLEV_DEVELOP, Using PID %d for perf_event measurements, allpid);
    }

    if (getenv("LIKWID_PERF_FLAGS") != NULL)
    {
        allflags = strtoul(getenv("LIKWID_PERF_FLAGS"), NULL, 16);
    }
    if (groupSet->activeGroup >= 0)
    {
        for (int j = 0; j < perfmon_numCounters; j++)
        {
            if (cpu_event_fds[cpu_id][j] != -1)
            {
                close(cpu_event_fds[cpu_id][j]);
                cpu_event_fds[cpu_id][j] = -1;
            }
        }
    }
    for (int i=0;i < eventSet->numberOfEvents;i++)
    {
        int has_lock = 0;
        int pmc_lock = 0;
        is_uncore = 0;
        ret = 1;
        RegisterIndex index = eventSet->events[i].index;
        if (cpu_event_fds[cpu_id][index] != -1)
        {
            continue;
        }
        RegisterType type = eventSet->events[i].type;
        if (!TESTTYPE(eventSet, type))
        {
            continue;
        }
        PerfmonEvent *event = &(eventSet->events[i].event);
        memset(&attr, 0, sizeof(struct perf_event_attr));
        attr.size = sizeof(struct perf_event_attr);
        switch (type)
        {
            case FIXED:
                ret = perf_fixed_setup(&attr, index, event);
                if (ret < 0)
                {
                    continue;
                }
                VERBOSEPRINTREG(cpu_id, index, attr.config, SETUP_FIXED);
                break;
            case PERF:
                ret = perf_perf_setup(&attr, index, event);
                if (ret < 0)
                {
                    continue;
                }
                VERBOSEPRINTREG(cpu_id, index, attr.config, SETUP_PERF);
                break;
            case PMC:
                pmc_lock = 1;
#if defined(__ARM_ARCH_8A)
                if (cpuid_info.vendor == FUJITSU_ARM && cpuid_info.part == FUJITSU_A64FX)
                {
                    if (event->eventId == 0x3E8 ||
                        event->eventId == 0x3E0 ||
                        event->eventId == 0x308 ||
                        event->eventId == 0x309 ||
                        (event->eventId >= 0x314 &&  event->eventId <= 0x31E))
                    {
                        if (numa_lock[affinity_thread2numa_lookup[cpu_id]] != cpu_id)
                        {
                            pmc_lock = 0;
                        }
                    }
                }
#endif
                if (pmc_lock)
                {
                    ret = perf_pmc_setup(&attr, index, event);
                    VERBOSEPRINTREG(cpu_id, index, attr.config, SETUP_PMC);
                }
                break;
            case POWER:
                if (socket_lock[affinity_thread2socket_lookup[cpu_id]] == cpu_id)
                {
                    has_lock = 1;
                    VERBOSEPRINTREG(cpu_id, index, attr.config, SETUP_POWER);
                    ret = perf_uncore_setup(&attr, type, event);
                }
                is_uncore = 1;
                break;
#if LINUX_VERSION_CODE >= KERNEL_VERSION(3,5,0)
            case MBOX0:
            case MBOX1:
            case MBOX2:
            case MBOX3:
            case MBOX4:
            case MBOX5:
            case MBOX6:
            case MBOX7:
            case CBOX0:
            case CBOX1:
            case CBOX2:
            case CBOX3:
            case CBOX4:
            case CBOX5:
            case CBOX6:
            case CBOX7:
            case CBOX8:
            case CBOX9:
            case CBOX10:
            case CBOX11:
            case CBOX12:
            case CBOX13:
            case CBOX14:
            case CBOX15:
            case CBOX16:
            case CBOX17:
            case CBOX18:
            case CBOX19:
            case CBOX20:
            case CBOX21:
            case CBOX22:
            case CBOX23:
            case CBOX24:
            case CBOX25:
            case CBOX26:
            case CBOX27:
            case UBOX:
            case UBOXFIX:
            case SBOX0:
            case SBOX1:
            case SBOX2:
            case SBOX3:
            case QBOX0:
            case QBOX1:
            case QBOX2:
            case WBOX:
            case PBOX:
            case RBOX0:
            case RBOX1:
            case BBOX0:
            case EDBOX0:
            case EDBOX1:
            case EDBOX2:
            case EDBOX3:
            case EDBOX4:
            case EDBOX5:
            case EDBOX6:
            case EDBOX7:
            case EUBOX0:
            case EUBOX1:
            case EUBOX2:
            case EUBOX3:
            case EUBOX4:
            case EUBOX5:
            case EUBOX6:
            case EUBOX7:
                if (cpuid_info.family == ZEN_FAMILY && type == MBOX0)
                {
                    if (numa_lock[affinity_thread2numa_lookup[cpu_id]] == cpu_id)
                    {
                        has_lock = 1;
                    }
                }
                else if (cpuid_info.family == ZEN_FAMILY && type == CBOX0)
                {
                    if (sharedl3_lock[affinity_thread2sharedl3_lookup[cpu_id]] == cpu_id)
                    {
                        has_lock = 1;
                    }
                }
                else if (cpuid_info.family == P6_FAMILY &&
                         cpuid_info.model == SKYLAKEX &&
                         cpuid_info.stepping >= 5 &&
                         cpuid_topology.numDies > cpuid_topology.numSockets)
                {
                    if (die_lock[affinity_thread2die_lookup[cpu_id]] == cpu_id)
                    {
                        has_lock = 1;
                    }
                }
                else
                {
                    if (socket_lock[affinity_thread2socket_lookup[cpu_id]] == cpu_id)
                    {
                        has_lock = 1;
                    }
                }
                if (has_lock)
                {
                    ret = perf_uncore_setup(&attr, type, event);
                    is_uncore = 1;
                    VERBOSEPRINTREG(cpu_id, index, attr.config, SETUP_UNCORE);
                }
                break;
#endif
            default:
                break;
        }
        if (ret == 0)
        {
            pid_t curpid = allpid;
            if (is_uncore && curpid >= 0)
            {
                curpid = -1;
            }

            if (!is_uncore)
            {
                DEBUG_PRINT(DEBUGLEV_DEVELOP, perf_event_open: cpu_id=%d pid=%d flags=%d, cpu_id, curpid, allflags);
                cpu_event_fds[cpu_id][index] = perf_event_open(&attr, curpid, cpu_id, -1, allflags);
            }
            else if ((perf_disable_uncore == 0) && (has_lock))
            {
                if (perf_event_paranoid > 0 && getuid() != 0)
                {
                    DEBUG_PRINT(DEBUGLEV_INFO, Cannot measure Uncore with perf_event_paranoid value = %d, perf_event_paranoid);
                    perf_disable_uncore = 1;
                }
                DEBUG_PRINT(DEBUGLEV_DEVELOP, perf_event_open: cpu_id=%d pid=%d flags=%d, cpu_id, curpid, allflags);
                cpu_event_fds[cpu_id][index] = perf_event_open(&attr, curpid, cpu_id, -1, allflags);
            }
            else
            {
                DEBUG_PRINT(DEBUGLEV_INFO, Unknown perf_event_paranoid value = %d, perf_event_paranoid);
            }
            if (cpu_event_fds[cpu_id][index] < 0)
            {
                ERROR_PRINT(Setup of event %s on CPU %d failed: %s, event->name, cpu_id, strerror(errno));
                DEBUG_PRINT(DEBUGLEV_DEVELOP, open error: cpu_id=%d pid=%d flags=%d type=%d config=0x%llX disabled=%d inherit=%d exclusive=%d config2=0x%llX, cpu_id, curpid, allflags, attr.type, attr.config, attr.disabled, attr.inherit, attr.exclusive);
            }
            if (group_fd < 0)
            {
                group_fd = cpu_event_fds[cpu_id][index];
                running_group = group_fd;
            }
            eventSet->events[i].threadCounter[thread_id].init = TRUE;
        }
        else if (ret == EPERM)
        {
            if (is_uncore && perf_disable_uncore == 0 && perf_event_paranoid > 0 && getuid() != 0)
            {
                DEBUG_PRINT(DEBUGLEV_INFO, Cannot measure Uncore with perf_event_paranoid value = %d, perf_event_paranoid);
                perf_disable_uncore = 1;
            }
        }
    }
    return 0;
}

int perfmon_startCountersThread_perfevent(int thread_id, PerfmonEventSet* eventSet)
{
    int ret = 0;
    int cpu_id = groupSet->threads[thread_id].processorId;
    if (!perf_event_initialized)
    {
        return -(thread_id+1);
    }
    for (int i=0;i < eventSet->numberOfEvents;i++)
    {
        if (eventSet->events[i].threadCounter[thread_id].init == TRUE)
        {
            RegisterIndex index = eventSet->events[i].index;
            if (cpu_event_fds[cpu_id][index] < 0)
                continue;
            VERBOSEPRINTREG(cpu_id, 0x0, 0x0, RESET_COUNTER);
            ioctl(cpu_event_fds[cpu_id][index], PERF_EVENT_IOC_RESET, 0);
            PerfmonCounter *c = &eventSet->events[i].threadCounter[thread_id];
            c->startData = 0x0ULL;
            c->counterData = 0x0ULL;
            if (eventSet->events[i].type == POWER)
            {
<<<<<<< HEAD
                ret = read(cpu_event_fds[cpu_id][index],
                        &eventSet->events[i].threadCounter[thread_id].startData,
                        sizeof(long long));
=======
                PerfEventResult res = {0ULL, 0ULL, 0ULL};
                ret = read(cpu_event_fds[cpu_id][index], &res, sizeof(PerfEventResult));
                VERBOSEPRINTREG(cpu_id, cpu_event_fds[cpu_id][index], res.value, READ_COUNTER);
                if (ret == sizeof(PerfEventResult))
                {
                    uint64_t x = res.value;
                    if (res.enabled == res.running)
                    {
                        // nothing to do
                    }
                    else if (res.enabled && res.running)
                    {
                        long long scale = (res.enabled * 128LL) / res.running;
                        scale *= res.value;
                        scale /= 128LL;
                        x = scale;
                        VERBOSEPRINTREG(cpu_id, cpu_event_fds[cpu_id][index], x, SCALE_COUNTER);
                        if (printed_multiplex_info == 0)
                        {
                            fprintf(stderr, "WARN: Perf_event uses multiplexing. Raw event results are scaled to an estimated value.\n");
                            fflush(stderr);
                            printed_multiplex_info = 1;
                        }
                    }
                    c->startData = c->counterData = x;
                }
                else
                {
                    ERROR_PRINT(Failed to read FD %d HW thread %d RegIdx %d, cpu_event_fds[cpu_id][index], cpu_id, index);
                }
>>>>>>> 3c77850f
            }
            VERBOSEPRINTREG(cpu_id, 0x0,
                            c->startData,
                            START_COUNTER);
            ioctl(cpu_event_fds[cpu_id][index], PERF_EVENT_IOC_ENABLE, 0);
        }
    }
    return 0;
}

int perfmon_stopCountersThread_perfevent(int thread_id, PerfmonEventSet* eventSet)
{
    int ret;
    int cpu_id = groupSet->threads[thread_id].processorId;
    long long tmp = 0;
    if (!perf_event_initialized)
    {
        return -(thread_id+1);
    }
    for (int i=0;i < eventSet->numberOfEvents;i++)
    {
        if (eventSet->events[i].threadCounter[thread_id].init == TRUE)
        {
            RegisterIndex index = eventSet->events[i].index;
            if (cpu_event_fds[cpu_id][index] < 0)
                continue;
            VERBOSEPRINTREG(cpu_id, cpu_event_fds[cpu_id][index], 0x0, FREEZE_COUNTER);
            ioctl(cpu_event_fds[cpu_id][index], PERF_EVENT_IOC_DISABLE, 0);
            tmp = 0;
            ret = read(cpu_event_fds[cpu_id][index], &tmp, sizeof(long long));
            VERBOSEPRINTREG(cpu_id, cpu_event_fds[cpu_id][index], tmp, READ_COUNTER);
            if (ret == sizeof(long long))
            {
<<<<<<< HEAD
                eventSet->events[i].threadCounter[thread_id].counterData = tmp;
=======
                uint64_t x = res.value;
                PerfmonCounter* c = &eventSet->events[i].threadCounter[thread_id];
                if (res.enabled == res.running)
                {
                    // nothing to do
                }
                else if (res.enabled && res.running)
                {
                    long long scale = (res.enabled * 128LL) / res.running;
                    scale *= res.value;
                    scale /= 128LL;
                    x = scale;
                    VERBOSEPRINTREG(cpu_id, cpu_event_fds[cpu_id][index], x, SCALE_COUNTER);
                    if (printed_multiplex_info == 0)
                    {
                        fprintf(stderr, "WARN: Perf_event uses multiplexing. Raw event results are scaled to an estimated value.\n");
                        fflush(stderr);
                        printed_multiplex_info = 1;
                    }
                }
                c->counterData = x;

            }
            else
            {
                ERROR_PRINT(Failed to read FD %d HW thread %d RegIdx %d, cpu_event_fds[cpu_id][index], cpu_id, index);
>>>>>>> 3c77850f
            }
            ioctl(cpu_event_fds[cpu_id][index], PERF_EVENT_IOC_RESET, 0);
            VERBOSEPRINTREG(cpu_id, cpu_event_fds[cpu_id][index], 0x0, RESET_COUNTER);
        }
    }
    return 0;
}

int perfmon_readCountersThread_perfevent(int thread_id, PerfmonEventSet* eventSet)
{
    int ret;
    int cpu_id = groupSet->threads[thread_id].processorId;
<<<<<<< HEAD
    long long tmp = 0;
=======
>>>>>>> 3c77850f
    if (!perf_event_initialized)
    {
        return -(thread_id+1);
    }
    for (int i=0;i < eventSet->numberOfEvents;i++)
    {
        if (eventSet->events[i].threadCounter[thread_id].init == TRUE)
        {
            RegisterIndex index = eventSet->events[i].index;
            if (cpu_event_fds[cpu_id][index] < 0)
                continue;
            VERBOSEPRINTREG(cpu_id, cpu_event_fds[cpu_id][index], 0x0, FREEZE_COUNTER);
            ioctl(cpu_event_fds[cpu_id][index], PERF_EVENT_IOC_DISABLE, 0);
<<<<<<< HEAD
            tmp = 0;
            ret = read(cpu_event_fds[cpu_id][index], &tmp, sizeof(long long));
            VERBOSEPRINTREG(cpu_id, cpu_event_fds[cpu_id][index], tmp, READ_COUNTER);
            if (ret == sizeof(long long))
=======
            PerfEventResult res = {0ULL, 0ULL, 0ULL};
            ret = read(cpu_event_fds[cpu_id][index], &res, sizeof(PerfEventResult));
            VERBOSEPRINTREG(cpu_id, cpu_event_fds[cpu_id][index], res.value, READ_COUNTER);
            if (ret == sizeof(PerfEventResult))
            {
                uint64_t x = res.value;
                PerfmonCounter* c = &eventSet->events[i].threadCounter[thread_id];
                if (res.enabled == res.running)
                {
                    // nothing to do
                }
                else if (res.enabled && res.running)
                {
                    long long scale = (res.enabled * 128LL) / res.running;
                    scale *= res.value;
                    scale /= 128LL;
                    x = scale;
                    VERBOSEPRINTREG(cpu_id, cpu_event_fds[cpu_id][index], x, SCALE_COUNTER);
                    if (printed_multiplex_info == 0)
                    {
                        fprintf(stderr, "WARN: Perf_event uses multiplexing. Raw event results are scaled to an estimated value.\n");
                        fflush(stderr);
                        printed_multiplex_info = 1;
                    }
                }
                c->counterData = x;
            }
            else
>>>>>>> 3c77850f
            {
                eventSet->events[i].threadCounter[thread_id].counterData = tmp;
            }
            VERBOSEPRINTREG(cpu_id, cpu_event_fds[cpu_id][index], 0x0, UNFREEZE_COUNTER);
            ioctl(cpu_event_fds[cpu_id][index], PERF_EVENT_IOC_ENABLE, 0);
        }
    }
    return 0;
}

int perfmon_finalizeCountersThread_perfevent(int thread_id, PerfmonEventSet* eventSet)
{
    int cpu_id = groupSet->threads[thread_id].processorId;
    if (cpu_event_fds != NULL)
    {
        if (cpu_event_fds[cpu_id] != NULL)
        {
            for (int j = 0; j < perfmon_numCounters; j++)
            {
                if (cpu_event_fds[cpu_id][j] > 0)
                {
                    ioctl(cpu_event_fds[cpu_id][j], PERF_EVENT_IOC_DISABLE, 0);
                    ioctl(cpu_event_fds[cpu_id][j], PERF_EVENT_IOC_RESET, 0);
                    close(cpu_event_fds[cpu_id][j]);
                    cpu_event_fds[cpu_id][j] = -1;
                    if (j < eventSet->numberOfEvents && eventSet->events[j].threadCounter[thread_id].init == TRUE)
                    {
                        eventSet->events[j].threadCounter[thread_id].init = FALSE;
                    }
                }
            }
            free(cpu_event_fds[cpu_id]);
            cpu_event_fds[cpu_id] = NULL;
            active_cpus--;
        }
    }
    return 0;
}

void __attribute__((destructor (101))) close_perfmon_perfevent(void)
{
    if (cpu_event_fds != NULL)
    {
        for (int i = 0; i < perf_event_num_cpus; i++)
        {
            if (cpu_event_fds[i] != NULL)
            {
                free(cpu_event_fds[i]);
                cpu_event_fds[i] = NULL;
                active_cpus--;
            }
        }
        free(cpu_event_fds);
        cpu_event_fds = NULL;
    }
}<|MERGE_RESOLUTION|>--- conflicted
+++ resolved
@@ -913,42 +913,9 @@
             c->counterData = 0x0ULL;
             if (eventSet->events[i].type == POWER)
             {
-<<<<<<< HEAD
                 ret = read(cpu_event_fds[cpu_id][index],
                         &eventSet->events[i].threadCounter[thread_id].startData,
                         sizeof(long long));
-=======
-                PerfEventResult res = {0ULL, 0ULL, 0ULL};
-                ret = read(cpu_event_fds[cpu_id][index], &res, sizeof(PerfEventResult));
-                VERBOSEPRINTREG(cpu_id, cpu_event_fds[cpu_id][index], res.value, READ_COUNTER);
-                if (ret == sizeof(PerfEventResult))
-                {
-                    uint64_t x = res.value;
-                    if (res.enabled == res.running)
-                    {
-                        // nothing to do
-                    }
-                    else if (res.enabled && res.running)
-                    {
-                        long long scale = (res.enabled * 128LL) / res.running;
-                        scale *= res.value;
-                        scale /= 128LL;
-                        x = scale;
-                        VERBOSEPRINTREG(cpu_id, cpu_event_fds[cpu_id][index], x, SCALE_COUNTER);
-                        if (printed_multiplex_info == 0)
-                        {
-                            fprintf(stderr, "WARN: Perf_event uses multiplexing. Raw event results are scaled to an estimated value.\n");
-                            fflush(stderr);
-                            printed_multiplex_info = 1;
-                        }
-                    }
-                    c->startData = c->counterData = x;
-                }
-                else
-                {
-                    ERROR_PRINT(Failed to read FD %d HW thread %d RegIdx %d, cpu_event_fds[cpu_id][index], cpu_id, index);
-                }
->>>>>>> 3c77850f
             }
             VERBOSEPRINTREG(cpu_id, 0x0,
                             c->startData,
@@ -982,36 +949,7 @@
             VERBOSEPRINTREG(cpu_id, cpu_event_fds[cpu_id][index], tmp, READ_COUNTER);
             if (ret == sizeof(long long))
             {
-<<<<<<< HEAD
                 eventSet->events[i].threadCounter[thread_id].counterData = tmp;
-=======
-                uint64_t x = res.value;
-                PerfmonCounter* c = &eventSet->events[i].threadCounter[thread_id];
-                if (res.enabled == res.running)
-                {
-                    // nothing to do
-                }
-                else if (res.enabled && res.running)
-                {
-                    long long scale = (res.enabled * 128LL) / res.running;
-                    scale *= res.value;
-                    scale /= 128LL;
-                    x = scale;
-                    VERBOSEPRINTREG(cpu_id, cpu_event_fds[cpu_id][index], x, SCALE_COUNTER);
-                    if (printed_multiplex_info == 0)
-                    {
-                        fprintf(stderr, "WARN: Perf_event uses multiplexing. Raw event results are scaled to an estimated value.\n");
-                        fflush(stderr);
-                        printed_multiplex_info = 1;
-                    }
-                }
-                c->counterData = x;
-
-            }
-            else
-            {
-                ERROR_PRINT(Failed to read FD %d HW thread %d RegIdx %d, cpu_event_fds[cpu_id][index], cpu_id, index);
->>>>>>> 3c77850f
             }
             ioctl(cpu_event_fds[cpu_id][index], PERF_EVENT_IOC_RESET, 0);
             VERBOSEPRINTREG(cpu_id, cpu_event_fds[cpu_id][index], 0x0, RESET_COUNTER);
@@ -1024,10 +962,7 @@
 {
     int ret;
     int cpu_id = groupSet->threads[thread_id].processorId;
-<<<<<<< HEAD
     long long tmp = 0;
-=======
->>>>>>> 3c77850f
     if (!perf_event_initialized)
     {
         return -(thread_id+1);
@@ -1041,41 +976,10 @@
                 continue;
             VERBOSEPRINTREG(cpu_id, cpu_event_fds[cpu_id][index], 0x0, FREEZE_COUNTER);
             ioctl(cpu_event_fds[cpu_id][index], PERF_EVENT_IOC_DISABLE, 0);
-<<<<<<< HEAD
             tmp = 0;
             ret = read(cpu_event_fds[cpu_id][index], &tmp, sizeof(long long));
             VERBOSEPRINTREG(cpu_id, cpu_event_fds[cpu_id][index], tmp, READ_COUNTER);
             if (ret == sizeof(long long))
-=======
-            PerfEventResult res = {0ULL, 0ULL, 0ULL};
-            ret = read(cpu_event_fds[cpu_id][index], &res, sizeof(PerfEventResult));
-            VERBOSEPRINTREG(cpu_id, cpu_event_fds[cpu_id][index], res.value, READ_COUNTER);
-            if (ret == sizeof(PerfEventResult))
-            {
-                uint64_t x = res.value;
-                PerfmonCounter* c = &eventSet->events[i].threadCounter[thread_id];
-                if (res.enabled == res.running)
-                {
-                    // nothing to do
-                }
-                else if (res.enabled && res.running)
-                {
-                    long long scale = (res.enabled * 128LL) / res.running;
-                    scale *= res.value;
-                    scale /= 128LL;
-                    x = scale;
-                    VERBOSEPRINTREG(cpu_id, cpu_event_fds[cpu_id][index], x, SCALE_COUNTER);
-                    if (printed_multiplex_info == 0)
-                    {
-                        fprintf(stderr, "WARN: Perf_event uses multiplexing. Raw event results are scaled to an estimated value.\n");
-                        fflush(stderr);
-                        printed_multiplex_info = 1;
-                    }
-                }
-                c->counterData = x;
-            }
-            else
->>>>>>> 3c77850f
             {
                 eventSet->events[i].threadCounter[thread_id].counterData = tmp;
             }
