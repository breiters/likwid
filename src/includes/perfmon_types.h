--- conflicted
+++ resolved
@@ -79,19 +79,16 @@
     EVENT_OPTION_OCCUPANCY_INVERT, /*!< \brief Invert filter for occupancy counting */
     EVENT_OPTION_IN_TRANS, /*!< \brief Count events during transactions */
     EVENT_OPTION_IN_TRANS_ABORT, /*!< \brief Count events that aborted during transactions */
+    EVENT_OPTION_GENERIC_CONFIG, /*!< \brief Configuration bitmask for generic event */
+    EVENT_OPTION_GENERIC_UMASK, /*!< \brief Umask bitmask for generic event */
 #ifdef LIKWID_USE_PERFEVENT
     EVENT_OPTION_PERF_PID, /*!< \brief PID parameter to use in the perf_event_open call */
     EVENT_OPTION_PERF_FLAGS, /*!< \brief FLAGS parameters to use in the perf_event_open call */
 #endif
-<<<<<<< HEAD
 #ifdef _ARCH_PPC
     EVENT_OPTION_PMC,
     EVENT_OPTION_PMCXSEL,
 #endif
-=======
-    EVENT_OPTION_GENERIC_CONFIG, /*!< \brief Configuration bitmask for generic event */
-    EVENT_OPTION_GENERIC_UMASK, /*!< \brief Umask bitmask for generic event */
->>>>>>> 3e08484f
     NUM_EVENT_OPTIONS /*!< \brief Amount of defined options */
 } EventOptionType;
 
@@ -179,17 +176,10 @@
 */
 typedef struct {
     const char*     name; /*!< \brief Name of the event */
-<<<<<<< HEAD
-    const char*     limit; /*!< \brief Valid counters for the event */
+    char*           limit; /*!< \brief Valid counters for the event */
     uint64_t        eventId; /*!< \brief ID of the event */
     uint64_t        umask; /*!< \brief Most events need to specify a mask to limit counting */
     uint64_t        cfgBits; /*!< \brief Misc configuration bits */
-=======
-    char*           limit; /*!< \brief Valid counters for the event */
-    uint16_t        eventId; /*!< \brief ID of the event */
-    uint8_t         umask; /*!< \brief Most events need to specify a mask to limit counting */
-    uint8_t         cfgBits; /*!< \brief Misc configuration bits */
->>>>>>> 3e08484f
     uint64_t        cmask; /*!< \brief Misc mask bits */
     uint64_t         numberOfOptions; /*!< \brief Number of options for the event */
     uint64_t        optionMask; /*!< \brief Bitmask for fast check of set options */
