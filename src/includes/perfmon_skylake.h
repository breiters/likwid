/*
 * =======================================================================================
 *
 *      Filename:  perfmon_skylake.h
 *
 *      Description:  Header File of perfmon module for Intel Skylake.
 *
 *      Version:   <VERSION>
 *      Released:  <DATE>
 *
 *      Author:   Jan Treibig (jt), jan.treibig@gmail.com
 *                Thomas Roehl (tr), thomas.roehl@googlemail.com
 *      Project:  likwid
 *
 *      Copyright (C) 2015 RRZE, University Erlangen-Nuremberg
 *
 *      This program is free software: you can redistribute it and/or modify it under
 *      the terms of the GNU General Public License as published by the Free Software
 *      Foundation, either version 3 of the License, or (at your option) any later
 *      version.
 *
 *      This program is distributed in the hope that it will be useful, but WITHOUT ANY
 *      WARRANTY; without even the implied warranty of MERCHANTABILITY or FITNESS FOR A
 *      PARTICULAR PURPOSE.  See the GNU General Public License for more details.
 *
 *      You should have received a copy of the GNU General Public License along with
 *      this program.  If not, see <http://www.gnu.org/licenses/>.
 *
 * =======================================================================================
 */

#include <perfmon_skylake_events.h>
#include <perfmon_skylake_counters.h>
#include <perfmon_skylakeX_events.h>
#include <perfmon_skylakeX_counters.h>
#include <error.h>
#include <affinity.h>
#include <limits.h>
#include <topology.h>
#include <access.h>

static int perfmon_numCountersSkylake = NUM_COUNTERS_SKYLAKE;
static int perfmon_numCoreCountersSkylake = NUM_COUNTERS_CORE_SKYLAKE;
static int perfmon_numArchEventsSkylake = NUM_ARCH_EVENTS_SKYLAKE;

static int perfmon_numCountersSkylakeX = NUM_COUNTERS_SKYLAKEX;
static int perfmon_numCoreCountersSkylakeX = NUM_COUNTERS_CORE_SKYLAKEX;
static int perfmon_numArchEventsSkylakeX = NUM_ARCH_EVENTS_SKYLAKEX;

static int skl_did_cbox_check = 0;
int skl_cbox_setup(int cpu_id, RegisterIndex index, PerfmonEvent *event);
int skx_cbox_setup(int cpu_id, RegisterIndex index, PerfmonEvent *event);
int (*skylake_cbox_setup)(int, RegisterIndex, PerfmonEvent *);

int skl_cbox_nosetup(int cpu_id, RegisterIndex index, PerfmonEvent *event)
{
    return 0;
}
int perfmon_init_skylake(int cpu_id)
{
    lock_acquire((int*) &tile_lock[affinity_thread2core_lookup[cpu_id]], cpu_id);
    lock_acquire((int*) &socket_lock[affinity_thread2socket_lookup[cpu_id]], cpu_id);
    CHECK_MSR_WRITE_ERROR(HPMwrite(cpu_id, MSR_DEV, MSR_PEBS_ENABLE, 0x0ULL));
    if (cpuid_info.model == SKYLAKEX)
    {
        skylake_cbox_setup = skx_cbox_setup;
        skl_did_cbox_check = 1;
    }
    else if ((cpuid_info.model == SKYLAKE1 || cpuid_info.model == SKYLAKE2) &&
             socket_lock[affinity_thread2socket_lookup[cpu_id]] == cpu_id &&
             skl_did_cbox_check == 0)
    {
        int ret = 0;
        uint64_t data = 0x0ULL;
        ret = HPMwrite(cpu_id, MSR_DEV, MSR_V4_C0_PERF_CTRL0, 0x0ULL);
        ret += HPMread(cpu_id, MSR_DEV, MSR_V4_UNC_PERF_GLOBAL_CTRL, &data);
        ret += HPMwrite(cpu_id, MSR_DEV, MSR_V4_UNC_PERF_GLOBAL_CTRL, 0x0ULL);
        ret += HPMread(cpu_id, MSR_DEV, MSR_V4_C0_PERF_CTRL0, &data);
        if ((ret == 0) && (data == 0x0ULL))
            skylake_cbox_setup = skl_cbox_setup;
        else
            skylake_cbox_setup = skl_cbox_nosetup;
        skl_did_cbox_check = 1;
    }
    return 0;
}

uint32_t skl_fixed_setup(int cpu_id, RegisterIndex index, PerfmonEvent *event)
{
    int j;
    uint32_t flags = (1ULL<<(1+(index*4)));
    for(j=0;j<event->numberOfOptions;j++)
    {
        switch (event->options[j].type)
        {
            case EVENT_OPTION_COUNT_KERNEL:
                flags |= (1ULL<<(index*4));
                break;
            case EVENT_OPTION_ANYTHREAD:
                flags |= (1ULL<<(2+(index*4)));
            default:
                break;
        }
    }
    return flags;
}

int skl_pmc_setup(int cpu_id, RegisterIndex index, PerfmonEvent *event)
{
    int j;
    uint64_t flags = 0x0ULL;
    uint64_t offcore_flags = 0x0ULL;
    uint64_t latency_flags = 0x0ULL;

    flags = (1ULL<<22)|(1ULL<<16);
    /* Intel with standard 8 bit event mask: [7:0] */
    flags |= (event->umask<<8) + event->eventId;

    /* set custom cfg and cmask */
    if ((event->cfgBits != 0) &&
        (event->eventId != 0xB7) &&
        (event->eventId != 0xBB))
    {
        flags |= ((event->cmask<<8) + event->cfgBits)<<16;
    }

    if (event->numberOfOptions > 0)
    {
        for(j = 0; j < event->numberOfOptions; j++)
        {
            switch (event->options[j].type)
            {
                case EVENT_OPTION_EDGE:
                    flags |= (1ULL<<18);
                    break;
                case EVENT_OPTION_COUNT_KERNEL:
                    flags |= (1ULL<<17);
                    break;
                case EVENT_OPTION_INVERT:
                    flags |= (1ULL<<23);
                    break;
                case EVENT_OPTION_ANYTHREAD:
                    flags |= (1ULL<<21);
                    break;
                case EVENT_OPTION_THRESHOLD:
                    flags |= (event->options[j].value & 0xFFULL) << 24;
                    break;
                case EVENT_OPTION_IN_TRANS:
                    flags |= (1ULL<<32);
                    break;
                case EVENT_OPTION_IN_TRANS_ABORT:
                    flags |= (1ULL<<33);
                    break;
                case EVENT_OPTION_MATCH0:
                    offcore_flags |= (event->options[j].value & 0x8FFFULL);
                    break;
                case EVENT_OPTION_MATCH1:
                    offcore_flags |= (event->options[j].value<< 16);
                    break;
                default:
                    break;
            }
        }
    }

    if (event->eventId == 0xB7)
    {
        if ((event->cfgBits != 0xFF) && (event->cmask != 0xFF))
        {
            offcore_flags = (1ULL<<event->cfgBits)|(1ULL<<event->cmask);
        }
        VERBOSEPRINTREG(cpu_id, MSR_OFFCORE_RESP0, LLU_CAST offcore_flags, SETUP_PMC_OFFCORE);
        CHECK_MSR_WRITE_ERROR(HPMwrite(cpu_id, MSR_DEV, MSR_OFFCORE_RESP0, offcore_flags));
    }
    else if (event->eventId == 0xBB)
    {
        if ((event->cfgBits != 0xFF) && (event->cmask != 0xFF))
        {
            offcore_flags = (1ULL<<event->cfgBits)|(1ULL<<event->cmask);
        }
        VERBOSEPRINTREG(cpu_id, MSR_OFFCORE_RESP1, LLU_CAST offcore_flags, SETUP_PMC_OFFCORE);
        CHECK_MSR_WRITE_ERROR(HPMwrite(cpu_id, MSR_DEV, MSR_OFFCORE_RESP1, offcore_flags));
    }
    if (event->eventId == 0xC6)
    {
        VERBOSEPRINTREG(cpu_id, MSR_V4_PEBS_FRONTEND, LLU_CAST event->cmask, SETUP_PMC_FRONTEND);
        CHECK_MSR_WRITE_ERROR(HPMwrite(cpu_id, MSR_DEV, MSR_V4_PEBS_FRONTEND, event->cmask));
    }
    if (flags != currentConfig[cpu_id][index])
    {
        VERBOSEPRINTREG(cpu_id, counter_map[index].configRegister, LLU_CAST flags, SETUP_PMC)
        CHECK_MSR_WRITE_ERROR(HPMwrite(cpu_id, MSR_DEV, counter_map[index].configRegister , flags));
        currentConfig[cpu_id][index] = flags;
    }
    return 0;
}

int skl_ubox_setup(int cpu_id, RegisterIndex index, PerfmonEvent *event)
{
    int j;
    uint64_t flags = 0x0ULL;

    if (socket_lock[affinity_thread2socket_lookup[cpu_id]] != cpu_id)
    {
        return 0;
    }

    flags = (1ULL<<22)|(1ULL<<20);
    flags |= (event->umask<<8) + event->eventId;
    if (event->numberOfOptions > 0)
    {
        for(j = 0; j < event->numberOfOptions; j++)
        {
            switch (event->options[j].type)
            {
                case EVENT_OPTION_EDGE:
                    flags |= (1ULL<<18);
                    break;
                case EVENT_OPTION_INVERT:
                    flags |= (1ULL<<23);
                    break;
                case EVENT_OPTION_THRESHOLD:
                    flags |= (event->options[j].value & 0x1FULL) << 24;
                    break;
                default:
                    break;
            }
        }
    }
    if (flags != currentConfig[cpu_id][index])
    {
        VERBOSEPRINTREG(cpu_id, counter_map[index].configRegister, flags, SETUP_UBOX);
        CHECK_MSR_WRITE_ERROR(HPMwrite(cpu_id, MSR_DEV, counter_map[index].configRegister, flags));
        currentConfig[cpu_id][index] = flags;
    }
    return 0;
}

int skl_uboxfix_setup(int cpu_id, RegisterIndex index, PerfmonEvent *event)
{
    uint64_t flags = 0x0ULL;

    if (socket_lock[affinity_thread2socket_lookup[cpu_id]] != cpu_id)
    {
        return 0;
    }
    flags = (1ULL<<22)|(1ULL<<20);
    if (flags != currentConfig[cpu_id][index])
    {
        VERBOSEPRINTREG(cpu_id, counter_map[index].configRegister, flags, SETUP_UBOXFIX);
        CHECK_MSR_WRITE_ERROR(HPMwrite(cpu_id, MSR_DEV, counter_map[index].configRegister, flags));
        currentConfig[cpu_id][index] = flags;
    }
    return 0;
}

int skl_cbox_setup(int cpu_id, RegisterIndex index, PerfmonEvent *event)
{
    int j;
    uint64_t flags = 0x0ULL;
    if (socket_lock[affinity_thread2socket_lookup[cpu_id]] != cpu_id)
    {
        return 0;
    }
    flags = (1ULL<<22)|(1ULL<<20);
    flags |= (event->umask<<8) + event->eventId;
    if (event->numberOfOptions > 0)
    {
        for(j = 0; j < event->numberOfOptions; j++)
        {
            switch (event->options[j].type)
            {
                case EVENT_OPTION_EDGE:
                    flags |= (1ULL<<18);
                    break;
                case EVENT_OPTION_INVERT:
                    flags |= (1ULL<<23);
                    break;
                case EVENT_OPTION_THRESHOLD:
                    flags |= (event->options[j].value & 0x1FULL) << 24;
                    break;
            }
        }
    }
    if (flags != currentConfig[cpu_id][index])
    {
        VERBOSEPRINTREG(cpu_id, counter_map[index].configRegister, flags, SETUP_CBOX);
        CHECK_MSR_WRITE_ERROR(HPMwrite(cpu_id, MSR_DEV, counter_map[index].configRegister, flags));
        currentConfig[cpu_id][index] = flags;
    }
    return 0;
}

int skx_cbox_setup(int cpu_id, RegisterIndex index, PerfmonEvent *event)
{
    int j;
    uint64_t flags = 0x0ULL;
    uint64_t filter_flags0 = 0x0ULL;
    uint64_t filter_flags1 = 0x0ULL;
    uint32_t filter0 = box_map[counter_map[index].type].filterRegister1;
    uint32_t filter1 = box_map[counter_map[index].type].filterRegister2;
    int set_state_all = 0;
    int opc_match = 0;
    int match1 = 0;

    if (socket_lock[affinity_thread2socket_lookup[cpu_id]] != cpu_id)
    {
        return 0;
    }

    flags = (1ULL<<22);
    flags |= (event->umask<<8) + event->eventId;
    if (event->eventId == 0x34)
    {
        set_state_all = 1;
    }
    if ((event->eventId == 0x13 || event->eventId == 0x11) && (event->umask & 0x2ULL))
    {
        fprintf(stderr, "IRQ_REJECTED should not be Ored with the other umasks.");
    }

    if (event->numberOfOptions > 0)
    {
        for(j = 0; j < event->numberOfOptions; j++)
        {
            switch (event->options[j].type)
            {
                case EVENT_OPTION_EDGE:
                    flags |= (1ULL<<18);
                    break;
                case EVENT_OPTION_INVERT:
                    flags |= (1ULL<<23);
                    break;
                case EVENT_OPTION_THRESHOLD:
                    flags |= (event->options[j].value & 0xFFULL) << 24;
                    break;
                case EVENT_OPTION_OPCODE:
<<<<<<< HEAD
                    filter_flags1 |= (extractBitField(event->options[j].value,20,0) << 9);
                    filter_flags1 |= (0x3<<27);
                    filter_flags1 |= (0x3<<17);
=======
                    filter_flags1 |= (0x3<<17);
                    filter_flags1 |= (extractBitField(event->options[j].value,20,0) << 9);
>>>>>>> 9b33b64b
                    opc_match = 1;
                    break;
                case EVENT_OPTION_STATE:
                    filter_flags0 |= (extractBitField(event->options[j].value,10,0) << 17);
                    set_state_all = 0;
                    break;
                case EVENT_OPTION_TID:
                    filter_flags0 |= (extractBitField(event->options[j].value,8,0));
                    flags |= (1ULL<<19);
                    break;
                case EVENT_OPTION_MATCH0:
                    filter_flags1 |= ((extractBitField(event->options[j].value,2,0) & 0x3ULL) << 30);
                    break;
                case EVENT_OPTION_MATCH1:
                    filter_flags1 |= (extractBitField(event->options[j].value,6,0) & 0x33);
                    match1 = 1;
                    break;
                default:
                    break;
            }
        }
    }
    if (opc_match && !match1)
    {
        filter_flags1 |= 0x33ULL;
        VERBOSEPRINTREG(cpu_id, filter1, filter_flags1, SETUP_CBOX_ADD_OPCODE_MATCH1);
    }
    
    if (filter_flags0 != 0x0ULL)
    {
        VERBOSEPRINTREG(cpu_id, filter0, filter_flags0, SETUP_CBOX_FILTER0);
        CHECK_MSR_WRITE_ERROR(HPMwrite(cpu_id, MSR_DEV, filter0, filter_flags0));
    }
    else
    {
        CHECK_MSR_WRITE_ERROR(HPMwrite(cpu_id, MSR_DEV, filter0, 0x0ULL));
    }
    if (filter_flags1 != 0x0ULL)
    {
        VERBOSEPRINTREG(cpu_id, filter1, filter_flags1, SETUP_CBOX_FILTER1);
        CHECK_MSR_WRITE_ERROR(HPMwrite(cpu_id, MSR_DEV, filter1, filter_flags1));
    }
    else
    {
        VERBOSEPRINTREG(cpu_id, filter0, filter_flags0, SETUP_CBOX_DEF_FILTER_STATE);
        CHECK_MSR_WRITE_ERROR(HPMwrite(cpu_id, MSR_DEV, filter1, 0x3BULL));
    }

    if (set_state_all)
    {
        CHECK_MSR_READ_ERROR(HPMread(cpu_id, MSR_DEV, filter0, &filter_flags0));
        filter_flags0 |= (0x3FF << 17);
        VERBOSEPRINTREG(cpu_id, filter0, filter_flags0, SETUP_CBOX_DEF_FILTER_STATE);
        CHECK_MSR_WRITE_ERROR(HPMwrite(cpu_id, MSR_DEV, filter0, filter_flags0));
    }
    if (flags != currentConfig[cpu_id][index])
    {
        VERBOSEPRINTREG(cpu_id, counter_map[index].configRegister, flags, SETUP_CBOX);
        CHECK_MSR_WRITE_ERROR(HPMwrite(cpu_id, MSR_DEV, counter_map[index].configRegister, flags));
        currentConfig[cpu_id][index] = flags;
    }
    return 0;
}

int skx_mbox_setup(int cpu_id, RegisterIndex index, PerfmonEvent *event)
{
    int j;
    uint64_t flags = 0x0ULL;
    PciDeviceIndex dev = counter_map[index].device;

    if (socket_lock[affinity_thread2socket_lookup[cpu_id]] != cpu_id)
    {
        return 0;
    }
    if (!HPMcheck(dev, cpu_id))
    {
        return -ENODEV;
    }

    flags = (1ULL<<20)|(1ULL<<22);
    flags |= (event->umask<<8) + event->eventId;
    if (event->numberOfOptions > 0)
    {
        for(j = 0; j < event->numberOfOptions; j++)
        {
            switch (event->options[j].type)
            {
                case EVENT_OPTION_EDGE:
                    flags |= (1ULL<<18);
                    break;
                case EVENT_OPTION_INVERT:
                    flags |= (1ULL<<23);
                    break;
                case EVENT_OPTION_THRESHOLD:
                    flags |= (event->options[j].value & 0xFFULL) << 24;
                    break;
                default:
                    break;
            }
        }
    }
    if (flags != currentConfig[cpu_id][index])
    {
        VERBOSEPRINTREG(cpu_id, counter_map[index].configRegister, flags, SETUP_MBOX);
        CHECK_PCI_WRITE_ERROR(HPMwrite(cpu_id, dev, counter_map[index].configRegister, flags));
        currentConfig[cpu_id][index] = flags;
    }
    return 0;
}

int skx_mboxfix_setup(int cpu_id, RegisterIndex index, PerfmonEvent *event)
{
    int j;
    uint64_t flags = 0x0ULL;
    PciDeviceIndex dev = counter_map[index].device;

    if (socket_lock[affinity_thread2socket_lookup[cpu_id]] != cpu_id)
    {
        return 0;
    }
    if (!HPMcheck(dev, cpu_id))
    {
        return -ENODEV;
    }

    flags = (1ULL<<20)|(1ULL<<22);
    if (flags != currentConfig[cpu_id][index])
    {
        VERBOSEPRINTPCIREG(cpu_id, dev, counter_map[index].configRegister, flags, SETUP_MBOX);
        CHECK_PCI_WRITE_ERROR(HPMwrite(cpu_id, dev, counter_map[index].configRegister, flags));
        currentConfig[cpu_id][index] = flags;
    }
    return 0;
}

int skx_wbox_setup(int cpu_id, RegisterIndex index, PerfmonEvent *event)
{
    int j;
    uint64_t flags = 0x0ULL;
    uint64_t filter = box_map[counter_map[index].type].filterRegister1;
    int clean_filter = 1;

    if (socket_lock[affinity_thread2socket_lookup[cpu_id]] != cpu_id)
    {
        return 0;
    }

    flags = (1ULL<<22)|(1ULL<<20);
    flags |= event->eventId;
    if ((event->umask > 0x00) && (event->umask <= 0x3))
    {
        flags |= (event->umask << 14);
    }
    else if (event->umask == 0xFF)
    {
        flags = (1ULL<<21);
    }
    if (event->numberOfOptions > 0)
    {
        for(j = 0; j < event->numberOfOptions; j++)
        {
            switch (event->options[j].type)
            {
                case EVENT_OPTION_EDGE:
                    flags |= (1ULL<<18);
                    break;
                case EVENT_OPTION_INVERT:
                    flags |= (1ULL<<23);
                    break;
                case EVENT_OPTION_THRESHOLD:
                    flags |= (event->options[j].value & 0x1FULL) << 24;
                    break;
                case EVENT_OPTION_OCCUPANCY:
                    flags |= ((event->options[j].value & 0x3ULL)<<14);
                    break;
                case EVENT_OPTION_OCCUPANCY_FILTER:
                    clean_filter = 0;
                    VERBOSEPRINTREG(cpu_id, filter, (event->options[j].value & 0xFFFFFFFFULL), SETUP_WBOX_FILTER);
                    CHECK_MSR_WRITE_ERROR(HPMwrite(cpu_id, MSR_DEV, filter, (event->options[j].value & 0xFFFFFFFFULL)));
                    break;
                case EVENT_OPTION_OCCUPANCY_EDGE:
                    flags |= (1ULL<<31);
                    break;
                case EVENT_OPTION_OCCUPANCY_INVERT:
                    flags |= (1ULL<<30);
                    break;
                default:
                    break;
            }
        }
    }

    if (clean_filter)
    {
        VERBOSEPRINTREG(cpu_id, filter, (event->options[j].value & 0xFFFFFFFFULL), CLEAN_WBOX_FILTER);
        CHECK_MSR_WRITE_ERROR(HPMwrite(cpu_id, MSR_DEV, filter, 0x0ULL));
    }
    if (flags != currentConfig[cpu_id][index])
    {
        VERBOSEPRINTREG(cpu_id, counter_map[index].configRegister, flags, SETUP_WBOX);
        CHECK_MSR_WRITE_ERROR(HPMwrite(cpu_id, MSR_DEV, counter_map[index].configRegister, flags));
        currentConfig[cpu_id][index] = flags;
    }
    return 0;
}

int skx_sbox_setup(int cpu_id, RegisterIndex index, PerfmonEvent *event)
{
<<<<<<< HEAD
    int j;
    uint64_t flags = 0x0ULL;
    PciDeviceIndex dev = counter_map[index].device;
    
=======
    int j = 0;
    uint64_t flags = 0x0ULL;
    PciDeviceIndex dev = counter_map[index].device;

>>>>>>> 9b33b64b
    if (socket_lock[affinity_thread2socket_lookup[cpu_id]] != cpu_id)
    {
        return 0;
    }
    if (!HPMcheck(dev, cpu_id))
    {
        return -ENODEV;
    }
<<<<<<< HEAD
    
=======

>>>>>>> 9b33b64b
    flags = (1ULL<<20)|(1ULL<<22);
    flags |= (event->umask<<8) + event->eventId;
    if (event->numberOfOptions > 0)
    {
        for(j = 0; j < event->numberOfOptions; j++)
        {
            switch (event->options[j].type)
            {
                case EVENT_OPTION_EDGE:
                    flags |= (1ULL<<18);
                    break;
                case EVENT_OPTION_INVERT:
                    flags |= (1ULL<<23);
                    break;
                case EVENT_OPTION_THRESHOLD:
                    flags |= (event->options[j].value & 0xFFULL) << 24;
                    break;
                case EVENT_OPTION_NID:
                    flags |= (event->options[j].value & 0xFULL) << 40;
                    flags |= (1ULL<<45);
                    break;
                case EVENT_OPTION_MATCH0:
                    flags |= (event->options[j].value & 0xFFULL) << 32;
                    break;
                case EVENT_OPTION_MATCH1:
                    flags |= (event->options[j].value & 0x3FF) << 46;
                    break;
                default:
                    break;
            }
        }
    }
    if (flags != currentConfig[cpu_id][index])
    {
        VERBOSEPRINTREG(cpu_id, counter_map[index].configRegister, flags, SETUP_SBOX_BOX);
        CHECK_PCI_WRITE_ERROR(HPMwrite(cpu_id, dev, counter_map[index].configRegister, flags));
        currentConfig[cpu_id][index] = flags;
    }
    return 0;
}
<<<<<<< HEAD
=======

>>>>>>> 9b33b64b

int skx_uncorebox_setup(int cpu_id, RegisterIndex index, PerfmonEvent *event)
{
    int j;
    uint64_t flags = 0x0ULL;
    PciDeviceIndex dev = counter_map[index].device;

    if (socket_lock[affinity_thread2socket_lookup[cpu_id]] != cpu_id)
    {
        return 0;
    }
    if (!HPMcheck(dev, cpu_id))
    {
        return -ENODEV;
    }

    flags = (1ULL<<20)|(1ULL<<22);
    flags |= (event->umask<<8) + event->eventId;
    if (event->numberOfOptions > 0)
    {
        for(j = 0; j < event->numberOfOptions; j++)
        {
            switch (event->options[j].type)
            {
                case EVENT_OPTION_EDGE:
                    flags |= (1ULL<<18);
                    break;
                case EVENT_OPTION_INVERT:
                    flags |= (1ULL<<23);
                    break;
                case EVENT_OPTION_THRESHOLD:
                    flags |= (event->options[j].value & 0xFFULL) << 24;
                    break;
                default:
                    break;
            }
        }
    }
    if (flags != currentConfig[cpu_id][index])
    {
        VERBOSEPRINTREG(cpu_id, counter_map[index].configRegister, flags, SETUP_UNCORE_BOX);
        CHECK_PCI_WRITE_ERROR(HPMwrite(cpu_id, dev, counter_map[index].configRegister, flags));
        currentConfig[cpu_id][index] = flags;
    }
    return 0;
}

int skx_ibox_setup(int cpu_id, RegisterIndex index, PerfmonEvent *event)
{
    int j;
    uint64_t flags = 0x0ULL;
    PciDeviceIndex dev = counter_map[index].device;

    if (socket_lock[affinity_thread2socket_lookup[cpu_id]] != cpu_id)
    {
        return 0;
    }
    if (!HPMcheck(counter_map[index].device, cpu_id))
    {
        return -ENODEV;
    }

    flags = (1ULL<<20)|(1ULL<<22);
    flags |= (event->umask<<8) + event->eventId;
    if (event->numberOfOptions > 0)
    {
        for(j = 0; j < event->numberOfOptions; j++)
        {
            switch (event->options[j].type)
            {
                case EVENT_OPTION_EDGE:
                    flags |= (1ULL<<18);
                    break;
                case EVENT_OPTION_INVERT:
                    flags |= (1ULL<<23);
                    break;
                case EVENT_OPTION_THRESHOLD:
                    flags |= (event->options[j].value & 0xFFFULL) << 24;
                    break;
                case EVENT_OPTION_MASK0:
                    flags |= (event->options[j].value & 0xFFULL) << 36;
                    break;
                case EVENT_OPTION_MASK1:
                    flags |= (event->options[j].value & 0x7ULL) << 44;
                    break;
                default:
                    break;
            }
        }
    }
    if (flags != currentConfig[cpu_id][index])
    {
        VERBOSEPRINTREG(cpu_id, counter_map[index].configRegister, flags, SETUP_IBOX);
        CHECK_PCI_WRITE_ERROR(HPMwrite(cpu_id, dev, counter_map[index].configRegister, flags));
        currentConfig[cpu_id][index] = flags;
    }
    return 0;
}


#define SKL_UNCORE_FREEZE \
    if (haveLock && MEASURE_UNCORE(eventSet)) \
    { \
        if (cpuid_info.model == SKYLAKE1 || cpuid_info.model == SKYLAKE2) \
        { \
            VERBOSEPRINTREG(cpu_id, MSR_V4_UNC_PERF_GLOBAL_CTRL, 0x0ULL, FREEZE_UNCORE) \
            CHECK_MSR_WRITE_ERROR(HPMwrite(cpu_id, MSR_DEV, MSR_V4_UNC_PERF_GLOBAL_CTRL, 0x0ULL)); \
            CHECK_MSR_WRITE_ERROR(HPMwrite(cpu_id, MSR_DEV, MSR_V4_UNC_PERF_GLOBAL_STATUS, 0x0ULL)); \
        } \
        else if (cpuid_info.model == SKYLAKEX) \
        { \
            VERBOSEPRINTREG(cpu_id, MSR_UNC_V3_U_PMON_GLOBAL_CTL, (1ULL<<63), FREEZE_UNCORE) \
            CHECK_MSR_WRITE_ERROR(HPMwrite(cpu_id, MSR_DEV, MSR_UNC_V3_U_PMON_GLOBAL_CTL, (1ULL<<63))); \
        } \
    }

#define SKL_UNCORE_UNFREEZE \
    if (haveLock && MEASURE_UNCORE(eventSet)) \
    { \
        if (cpuid_info.model == SKYLAKE1 || cpuid_info.model == SKYLAKE2) \
        { \
            VERBOSEPRINTREG(cpu_id, MSR_V4_UNC_PERF_GLOBAL_CTRL, uflags|(1ULL<<29), UNFREEZE_UNCORE) \
            CHECK_MSR_WRITE_ERROR(HPMwrite(cpu_id, MSR_DEV, MSR_V4_UNC_PERF_GLOBAL_CTRL, uflags|(1ULL<<29))); \
        } \
        else if (cpuid_info.model == SKYLAKEX) \
        { \
            VERBOSEPRINTREG(cpu_id, MSR_UNC_V3_U_PMON_GLOBAL_CTL, (1ULL<<61), UNFREEZE_UNCORE) \
            CHECK_MSR_WRITE_ERROR(HPMwrite(cpu_id, MSR_DEV, MSR_UNC_V3_U_PMON_GLOBAL_CTL, (1ULL<<61))); \
        } \
    }

int perfmon_setupCounterThread_skylake(
        int thread_id,
        PerfmonEventSet* eventSet)
{
    int haveLock = 0;
    uint64_t flags;
    uint64_t fixed_flags = 0x0ULL;
    int cpu_id = groupSet->threads[thread_id].processorId;

    if (socket_lock[affinity_thread2socket_lookup[cpu_id]] == cpu_id)
    {
        haveLock = 1;
    }

    if (MEASURE_CORE(eventSet))
    {
        VERBOSEPRINTREG(cpu_id, MSR_PERF_GLOBAL_CTRL, 0x0ULL, FREEZE_PMC_AND_FIXED)
        CHECK_MSR_WRITE_ERROR(HPMwrite(cpu_id, MSR_DEV, MSR_PERF_GLOBAL_CTRL, 0x0ULL));
        CHECK_MSR_WRITE_ERROR(HPMwrite(cpu_id, MSR_DEV, MSR_PERF_GLOBAL_OVF_CTRL, 0xC00000070000000F));
        CHECK_MSR_WRITE_ERROR(HPMwrite(cpu_id, MSR_DEV, MSR_PEBS_ENABLE, 0x0ULL));
    }
    SKL_UNCORE_FREEZE;

    for (int i=0;i < eventSet->numberOfEvents;i++)
    {
        RegisterType type = eventSet->events[i].type;
        if (!TESTTYPE(eventSet, type))
        {
            continue;
        }
        RegisterIndex index = eventSet->events[i].index;
        PerfmonEvent *event = &(eventSet->events[i].event);
        uint64_t reg = counter_map[index].configRegister;
        eventSet->events[i].threadCounter[thread_id].init = TRUE;
        flags = 0x0ULL;
        switch (type)
        {
            case PMC:
                skl_pmc_setup(cpu_id, index, event);
                break;

            case FIXED:
                fixed_flags |= skl_fixed_setup(cpu_id, index, event);
                break;

            case POWER:
            case IBOX0FIX:
            case IBOX1FIX:
            case IBOX2FIX:
            case IBOX3FIX:
            case IBOX4FIX:
            case IBOX5FIX:
                break;
            case UBOXFIX:
                if (haveLock)
                {
                    uint64_t uflags = 0x0ULL;
                    uflags |= (1ULL<<20)|(1ULL<<22);
                    VERBOSEPRINTREG(cpu_id, counter_map[index].configRegister, uflags, SETUP_UBOXFIX)
                    HPMwrite(cpu_id, MSR_DEV, counter_map[index].configRegister, uflags);
                }
                break;
            case UBOX:
                skl_ubox_setup(cpu_id, index, event);
                break;
            case WBOX:
                skx_wbox_setup(cpu_id, index, event);
                break;
            case CBOX0:
            case CBOX1:
            case CBOX2:
            case CBOX3:
            case CBOX4:
            case CBOX5:
            case CBOX6:
            case CBOX7:
            case CBOX8:
            case CBOX9:
            case CBOX10:
            case CBOX11:
            case CBOX12:
            case CBOX13:
            case CBOX14:
            case CBOX15:
            case CBOX16:
            case CBOX17:
            case CBOX18:
            case CBOX19:
            case CBOX20:
            case CBOX21:
            case CBOX22:
            case CBOX23:
            case CBOX24:
            case CBOX25:
            case CBOX26:
            case CBOX27:
                skylake_cbox_setup(cpu_id, index, event);
                break;
            case MBOX0:
            case MBOX1:
            case MBOX2:
            case MBOX3:
            case MBOX4:
            case MBOX5:
                skx_mbox_setup(cpu_id, index, event);
                break;
            case MBOX0FIX:
            case MBOX1FIX:
            case MBOX2FIX:
            case MBOX3FIX:
            case MBOX4FIX:
            case MBOX5FIX:
                skx_mboxfix_setup(cpu_id, index, event);
                break;
            case SBOX0:
            case SBOX1:
                skx_sbox_setup(cpu_id, index, event);
                break;
            case BBOX0:
            case BBOX1:
            case SBOX2:
                skx_sbox_setup(cpu_id, index, event);
                break;
            case BBOX0:
            case BBOX1:
            case RBOX0:
            case RBOX1:
            case RBOX2:
            case EUBOX0:
            case EUBOX1:
            case EUBOX2:
            case EUBOX3:
            case EUBOX4:
            case EUBOX5:
                skx_uncorebox_setup(cpu_id, index, event);
                break;
            case IBOX0:
            case IBOX1:
            case IBOX2:
            case IBOX3:
            case IBOX4:
            case IBOX5:
                skx_ibox_setup(cpu_id, index, event);
                break;
            default:
                break;
        }
    }
    if ((fixed_flags > 0x0ULL))
    {
        VERBOSEPRINTREG(cpu_id, MSR_PERF_FIXED_CTR_CTRL, LLU_CAST fixed_flags, SETUP_FIXED)
        CHECK_MSR_WRITE_ERROR(HPMwrite(cpu_id, MSR_DEV, MSR_PERF_FIXED_CTR_CTRL, fixed_flags));
    }
    return 0;
}

int perfmon_startCountersThread_skylake(int thread_id, PerfmonEventSet* eventSet)
{
    int haveLock = 0;
    uint64_t flags = 0x0ULL;
    uint64_t uflags = 0x0ULL;
    uint64_t tmp = 0x0ULL;
    int cpu_id = groupSet->threads[thread_id].processorId;

    if (socket_lock[affinity_thread2socket_lookup[cpu_id]] == cpu_id)
    {
        haveLock = 1;
    }

    for (int i=0;i < eventSet->numberOfEvents;i++)
    {
        if (eventSet->events[i].threadCounter[thread_id].init == TRUE)
        {
            RegisterType type = eventSet->events[i].type;
            if (!TESTTYPE(eventSet, type))
            {
                continue;
            }
            tmp = 0x0ULL;
            RegisterIndex index = eventSet->events[i].index;
            uint64_t counter1 = counter_map[index].counterRegister;

            PciDeviceIndex dev = counter_map[index].device;
            eventSet->events[i].threadCounter[thread_id].startData = 0;
            eventSet->events[i].threadCounter[thread_id].counterData = 0;
            switch (type)
            {
                case PMC:
                    CHECK_MSR_WRITE_ERROR(HPMwrite(cpu_id, dev, counter1, 0x0ULL));
                    flags |= (1ULL<<(index-cpuid_info.perf_num_fixed_ctr));  /* enable counter */
                    break;

                case FIXED:
                    CHECK_MSR_WRITE_ERROR(HPMwrite(cpu_id, dev, counter1, 0x0ULL));
                    flags |= (1ULL<<(index+32));  /* enable fixed counter */
                    break;

                case POWER:
                    if (haveLock)
                    {
                        tmp = 0x0ULL;
                        CHECK_POWER_READ_ERROR(power_read(cpu_id, counter1,(uint32_t*)&tmp));
                        VERBOSEPRINTREG(cpu_id, counter1, LLU_CAST tmp, START_POWER)
                        eventSet->events[i].threadCounter[thread_id].startData = field64(tmp, 0, box_map[type].regWidth);
                    }
                    break;
                case UBOXFIX:
                    if (haveLock)
                    {
                        VERBOSEPRINTREG(cpu_id, counter1, 0x0ULL, CLEAR_UBOXFIX)
                        CHECK_MSR_WRITE_ERROR(HPMwrite(cpu_id, dev, counter1, 0x0ULL));
                    }
                    break;
                case UBOX:
                    if (haveLock)
                    {
                        VERBOSEPRINTREG(cpu_id, counter1, 0x0ULL, CLEAR_UBOX)
                        CHECK_MSR_WRITE_ERROR(HPMwrite(cpu_id, dev, counter1, 0x0ULL));
                    }
                    break;
                case CBOX0:
                case CBOX1:
                case CBOX2:
                case CBOX3:
                case CBOX4:
                case CBOX5:
                case CBOX6:
                case CBOX7:
                case CBOX8:
                case CBOX9:
                case CBOX10:
                case CBOX11:
                case CBOX12:
                case CBOX13:
                case CBOX14:
                case CBOX15:
                case CBOX16:
                case CBOX17:
                case CBOX18:
                case CBOX19:
                case CBOX20:
                case CBOX21:
                case CBOX22:
                case CBOX23:
                case CBOX24:
                case CBOX25:
                case CBOX26:
                case CBOX27:
                    if (haveLock && (cpuid_info.model == SKYLAKE1 || cpuid_info.model == SKYLAKE2))
                    {
                        uflags |= (1ULL<<(type-CBOX0));
                    }
                    else if (haveLock && cpuid_info.model == SKYLAKEX)
                    {
                        VERBOSEPRINTREG(cpu_id, counter1, 0x0ULL, CLEAR_CBOX)
                        CHECK_MSR_WRITE_ERROR(HPMwrite(cpu_id, dev, counter1, 0x0ULL));
                    }
                    break;
                case WBOX:
                case MBOX0:
                case MBOX1:
                case MBOX2:
                case MBOX3:
                case MBOX4:
                case MBOX5:
                case MBOX0FIX:
                case MBOX1FIX:
                case MBOX2FIX:
                case MBOX3FIX:
                case MBOX4FIX:
                case MBOX5FIX:
                case BBOX0:
                case BBOX1:
                case SBOX0:
                case SBOX1:
                case SBOX2:
                case RBOX0:
                case RBOX1:
                case RBOX2:
                case IBOX0:
                case IBOX1:
                case IBOX2:
                case IBOX3:
                case IBOX4:
                case IBOX5:
                case EUBOX0: 
                case EUBOX1:
                case EUBOX2:
                case EUBOX3:
                case EUBOX4:
                case EUBOX5:
                
                case IBOX0FIX:
                case IBOX1FIX:
                case IBOX2FIX:
                case IBOX3FIX:
                case IBOX4FIX:
                case IBOX5FIX:
                    if (haveLock)
                    {
                        VERBOSEPRINTREG(cpu_id, counter1, 0x0ULL, CLEAR_BOX)
                        CHECK_MSR_WRITE_ERROR(HPMwrite(cpu_id, dev, counter1, 0x0ULL));
                    }
                    break;
                case WBOX0FIX:
                    if (haveLock)
                    {
                        tmp = 0x0ULL;
                        VERBOSEPRINTREG(cpu_id, counter1, 0x0ULL, START_WBOXFIX)
                        CHECK_MSR_READ_ERROR(HPMread(cpu_id, dev, counter1, &tmp));
                        eventSet->events[i].threadCounter[thread_id].startData = field64(tmp, 0, box_map[type].regWidth);
                    }
                    break;
                default:
                    break;
            }
            eventSet->events[i].threadCounter[thread_id].counterData = eventSet->events[i].threadCounter[thread_id].startData;
        }
    }

    SKL_UNCORE_UNFREEZE;

    if (MEASURE_CORE(eventSet))
    {
        VERBOSEPRINTREG(cpu_id, MSR_PERF_GLOBAL_OVF_CTRL, LLU_CAST (1ULL<<63)|(1ULL<<62)|flags, CLEAR_PMC_AND_FIXED_OVERFLOW)
        CHECK_MSR_WRITE_ERROR(HPMwrite(cpu_id, MSR_DEV, MSR_PERF_GLOBAL_OVF_CTRL, (1ULL<<63)|(1ULL<<62)|flags));
        VERBOSEPRINTREG(cpu_id, MSR_PERF_GLOBAL_CTRL, LLU_CAST flags, UNFREEZE_PMC_AND_FIXED)
        CHECK_MSR_WRITE_ERROR(HPMwrite(cpu_id, MSR_DEV, MSR_PERF_GLOBAL_CTRL, flags));
    }

    return 0;
}


#define SKL_CHECK_CORE_OVERFLOW(offset) \
    if (counter_result < eventSet->events[i].threadCounter[thread_id].counterData) \
    { \
        uint64_t ovf_values = 0x0ULL; \
        CHECK_MSR_READ_ERROR(HPMread(cpu_id, MSR_DEV, MSR_PERF_GLOBAL_STATUS, &ovf_values)); \
        if (ovf_values & (1ULL<<offset)) \
        { \
            eventSet->events[i].threadCounter[thread_id].overflows++; \
        } \
        CHECK_MSR_WRITE_ERROR(HPMwrite(cpu_id, MSR_DEV, MSR_PERF_GLOBAL_OVF_CTRL, (1ULL<<offset))); \
    }

#define SKL_CHECK_UNCORE_OVERFLOW(offset) \
    if (counter_result < eventSet->events[i].threadCounter[thread_id].counterData) \
    { \
        uint64_t ovf_values = 0x0ULL; \
        CHECK_MSR_READ_ERROR(HPMread(cpu_id, MSR_DEV, MSR_V4_UNC_PERF_GLOBAL_STATUS, &ovf_values)); \
        if (ovf_values & (1ULL<<offset)) \
        { \
            eventSet->events[i].threadCounter[thread_id].overflows++; \
        } \
    }

#define SKL_CHECK_LOCAL_OVERFLOW \
    if (counter_result < eventSet->events[i].threadCounter[thread_id].counterData) \
    { \
        uint64_t ovf_values = 0x0ULL; \
        uint64_t offset = getCounterTypeOffset(eventSet->events[i].index); \
        CHECK_MSR_READ_ERROR(HPMread(cpu_id, MSR_DEV, box_map[eventSet->events[i].type].statusRegister, &ovf_values)); \
        if (ovf_values & (1ULL<<offset)) \
        { \
            eventSet->events[i].threadCounter[thread_id].overflows++; \
            CHECK_MSR_WRITE_ERROR(HPMwrite(cpu_id, MSR_DEV, box_map[eventSet->events[i].type].statusRegister, (1ULL<<offset))); \
        } \
    }

int skl_uncore_read(int cpu_id, RegisterIndex index, PerfmonEvent *event,
                     uint64_t* cur_result, int* overflows, int flags,
                     int global_offset, int box_offset)
{
    uint64_t result = 0x0ULL;
    uint64_t tmp = 0x0ULL;
    RegisterType type = counter_map[index].type;
    PciDeviceIndex dev = counter_map[index].device;
    uint64_t counter1 = counter_map[index].counterRegister;
    if (socket_lock[affinity_thread2socket_lookup[cpu_id]] != cpu_id)
    {
        return 0;
    }

    CHECK_PCI_READ_ERROR(HPMread(cpu_id, dev, counter1, &result));
    VERBOSEPRINTPCIREG(cpu_id, dev, counter1, LLU_CAST result, READ_REG_1);
    if (flags & FREEZE_FLAG_CLEAR_CTR)
    {
        VERBOSEPRINTPCIREG(cpu_id, dev, counter1, LLU_CAST 0x0U, CLEAR_REG_1);
        CHECK_PCI_WRITE_ERROR(HPMwrite(cpu_id, dev, counter1, 0x0U));
    }
    //printf("%s: %lu\n", counter_map[index].key, result);
    result = field64(result, 0, box_map[type].regWidth);
    //printf("%s: %lu\n", counter_map[index].key, result);
    printf("Old %llu Cur %llu CMP %d\n", *cur_result, result, (result < *cur_result));
    if (result < *cur_result)
    {
        uint64_t ovf_values = 0x0ULL;
        int global_offset = box_map[type].ovflOffset;
        int test_local = 0;
        uint32_t global_status_reg = MSR_UNC_V3_U_PMON_GLOBAL_STATUS;
        if (cpuid_info.model == SKYLAKEX)
            global_status_reg = MSR_V4_UNC_PERF_GLOBAL_STATUS;
        if (global_offset != -1)
        {
            CHECK_MSR_READ_ERROR(HPMread(cpu_id, MSR_DEV,
                                           global_status_reg,
                                           &ovf_values));
            VERBOSEPRINTREG(cpu_id, global_status_reg, LLU_CAST ovf_values, READ_GLOBAL_OVFL);
            if (ovf_values & (1<<global_offset))
            {
                VERBOSEPRINTREG(cpu_id, global_status_reg, LLU_CAST (1<<global_offset), CLEAR_GLOBAL_OVFL);
                CHECK_MSR_WRITE_ERROR(HPMwrite(cpu_id, MSR_DEV,
                                                 global_status_reg,
                                                 (1<<global_offset)));
                test_local = 1;
            }
        }
        else
        {
            test_local = 1;
        }

        if (test_local && box_offset >= 0)
        {
            ovf_values = 0x0ULL;
            CHECK_PCI_READ_ERROR(HPMread(cpu_id, dev,
                                              box_map[type].statusRegister,
                                              &ovf_values));
            VERBOSEPRINTPCIREG(cpu_id, dev, box_map[type].statusRegister, LLU_CAST ovf_values, READ_BOX_OVFL);
            if (ovf_values & (1<<box_offset))
            {
                (*overflows)++;
                VERBOSEPRINTPCIREG(cpu_id, dev, box_map[type].statusRegister, LLU_CAST (1<<box_offset), RESET_BOX_OVFL);
                CHECK_PCI_WRITE_ERROR(HPMwrite(cpu_id, dev,
                                                    box_map[type].statusRegister,
                                                    (1<<box_offset)));
            }
        }
        else if (test_local)
        {
            (*overflows)++;
        }
    }
    *cur_result = result;
    return 0;
}

int perfmon_stopCountersThread_skylake(int thread_id, PerfmonEventSet* eventSet)
{
    int haveLock = 0;
    uint64_t counter_result = 0x0ULL;
    int cpu_id = groupSet->threads[thread_id].processorId;

    if (socket_lock[affinity_thread2socket_lookup[cpu_id]] == cpu_id)
    {
        haveLock = 1;
    }

    if (MEASURE_CORE(eventSet))
    {
        VERBOSEPRINTREG(cpu_id, MSR_PERF_GLOBAL_CTRL, 0x0ULL, FREEZE_PMC_AND_FIXED)
        CHECK_MSR_WRITE_ERROR(HPMwrite(cpu_id, MSR_DEV, MSR_PERF_GLOBAL_CTRL, 0x0ULL));
    }
    SKL_UNCORE_FREEZE;

    for (int i=0;i < eventSet->numberOfEvents;i++)
    {
        if (eventSet->events[i].threadCounter[thread_id].init == TRUE)
        {
            RegisterType type = eventSet->events[i].type;
            if (!TESTTYPE(eventSet, type))
            {
                continue;
            }
            counter_result = 0x0ULL;
            RegisterIndex index = eventSet->events[i].index;
            PerfmonEvent *event = &(eventSet->events[i].event);
            PciDeviceIndex dev = counter_map[index].device;
            uint64_t counter1 = counter_map[index].counterRegister;
            uint64_t* current = &(eventSet->events[i].threadCounter[thread_id].counterData);
            int* overflows = &(eventSet->events[i].threadCounter[thread_id].overflows);
            int ovf_offset = box_map[type].ovflOffset;
            switch (type)
            {
                case PMC:
                    CHECK_MSR_READ_ERROR(HPMread(cpu_id, MSR_DEV, counter1, &counter_result));
                    SKL_CHECK_CORE_OVERFLOW(index-cpuid_info.perf_num_fixed_ctr);
                    VERBOSEPRINTREG(cpu_id, counter1, LLU_CAST counter_result, READ_PMC)
                    break;

                case FIXED:
                    CHECK_MSR_READ_ERROR(HPMread(cpu_id, MSR_DEV, counter1, &counter_result));
                    SKL_CHECK_CORE_OVERFLOW(index+32);
                    VERBOSEPRINTREG(cpu_id, counter1, LLU_CAST counter_result, READ_FIXED)
                    break;

                case POWER:
                    if (haveLock)
                    {
                        CHECK_POWER_READ_ERROR(power_read(cpu_id, counter1, (uint32_t*)&counter_result));
                        VERBOSEPRINTREG(cpu_id, counter1, LLU_CAST counter_result, STOP_POWER)
                        if (counter_result < eventSet->events[i].threadCounter[thread_id].counterData)
                        {
                            VERBOSEPRINTREG(cpu_id, counter1, LLU_CAST counter_result, OVERFLOW_POWER)
                            eventSet->events[i].threadCounter[thread_id].overflows++;
                        }
                    }
                    break;

                case THERMAL:
                    CHECK_TEMP_READ_ERROR(thermal_read(cpu_id,(uint32_t*)&counter_result));
                    break;
                
                case UBOXFIX:
                    if (haveLock)
                    {
                        CHECK_MSR_READ_ERROR(HPMread(cpu_id, MSR_DEV, counter1, &counter_result));
                        SKL_CHECK_UNCORE_OVERFLOW(box_map[type].ovflOffset);
                    }
                    break;
                case UBOX:
                    if (haveLock)
                    {
                        CHECK_MSR_READ_ERROR(HPMread(cpu_id, MSR_DEV, counter1, &counter_result));
                        SKL_CHECK_UNCORE_OVERFLOW(box_map[type].ovflOffset);
                    }
                    break;
                case WBOX0FIX:
                case IBOX0FIX:
                case IBOX1FIX:
                case IBOX2FIX:
                case IBOX3FIX:
                case IBOX4FIX:
                case IBOX5FIX:
                    if (haveLock)
                    {
                        CHECK_MSR_READ_ERROR(HPMread(cpu_id, dev, counter1, &counter_result));
                        VERBOSEPRINTPCIREG(cpu_id, dev, counter1, LLU_CAST counter_result, STOP_UNC_FIXED_CTR);
                    }
                    break;
                case CBOX0:
                case CBOX1:
                case CBOX2:
                case CBOX3:
                case CBOX4:
                case CBOX5:
                case CBOX6:
                case CBOX7:
                case CBOX8:
                case CBOX9:
                case CBOX10:
                case CBOX11:
                case CBOX12:
                case CBOX13:
                case CBOX14:
                case CBOX15:
                case CBOX16:
                case CBOX17:
                case CBOX18:
                case CBOX19:
                case CBOX20:
                case CBOX21:
                case CBOX22:
                case CBOX23:
                case CBOX24:
                case CBOX25:
                case CBOX26:
                case CBOX27:
                case WBOX:
                    if (haveLock && (cpuid_info.model == SKYLAKE1 || cpuid_info.model == SKYLAKE2))
                    {
                        CHECK_MSR_READ_ERROR(HPMread(cpu_id, MSR_DEV, counter1, &counter_result));
                        SKL_CHECK_UNCORE_OVERFLOW(box_map[type].ovflOffset);
                        VERBOSEPRINTREG(cpu_id, counter1, LLU_CAST counter_result, READ_CBOX)
                    }
                    else if (haveLock && cpuid_info.model == SKYLAKEX)
                    {
                        skl_uncore_read(cpu_id, index, event, current, overflows,
                                    FREEZE_FLAG_CLEAR_CTR, ovf_offset, getCounterTypeOffset(index));
                        counter_result = *current;
                        VERBOSEPRINTREG(cpu_id, counter1, LLU_CAST counter_result, READ_CBOX)
                    }
                    break;
                case MBOX0:
                case MBOX1:
                case MBOX2:
                case MBOX3:
                case MBOX4:
                case MBOX5:
                    
                    skl_uncore_read(cpu_id, index, event, current, overflows,
                                    FREEZE_FLAG_CLEAR_CTR, ovf_offset, getCounterTypeOffset(index));
                    counter_result = *current;
                    VERBOSEPRINTREG(cpu_id, counter1, LLU_CAST counter_result, READ_MBOX)
                    break;
                case MBOX0FIX:
                case MBOX1FIX:
                case MBOX2FIX:
                case MBOX3FIX:
                case MBOX4FIX:
                case MBOX5FIX:
                case MBOX6FIX:
                case MBOX7FIX:
                    bdw_uncore_read(cpu_id, index, event, current, overflows,
                                    FREEZE_FLAG_CLEAR_CTR, ovf_offset, -1);
                    counter_result = *current;
                    break;
                case BBOX0:
                case BBOX1:
                case SBOX0:
                case SBOX1:
                case SBOX2:
                case RBOX0:
                case RBOX1:
                case RBOX2:
                case IBOX0:
                case IBOX1:
                case IBOX2:
                case IBOX3:
                case IBOX4:
                case IBOX5:
                case EUBOX0:
                case EUBOX1:
                case EUBOX2:
                case EUBOX3:
                case EUBOX4:
                case EUBOX5:
                    skl_uncore_read(cpu_id, index, event, current, overflows,
                                    FREEZE_FLAG_CLEAR_CTR, ovf_offset, getCounterTypeOffset(index));
                    counter_result = *current;
                    VERBOSEPRINTREG(cpu_id, counter1, LLU_CAST counter_result, READ_BBOX)
                    
                    break;
                default:
                    break;
            }
            *current = field64(counter_result, 0, box_map[type].regWidth);
        }
        eventSet->events[i].threadCounter[thread_id].init = FALSE;
    }
    if ((haveLock) && MEASURE_UNCORE(eventSet))
    {
        CHECK_MSR_READ_ERROR(HPMread(cpu_id, MSR_DEV, MSR_V4_UNC_PERF_GLOBAL_STATUS, &counter_result));
        if (counter_result != 0x0ULL)
        {
            CHECK_MSR_WRITE_ERROR(HPMwrite(cpu_id, MSR_DEV, MSR_V4_UNC_PERF_GLOBAL_STATUS, counter_result));
        }
    }
    

    return 0;
}


int perfmon_readCountersThread_skylake(int thread_id, PerfmonEventSet* eventSet)
{
    uint64_t flags = 0x0ULL;
    uint64_t uflags = 0x0ULL;
    int haveLock = 0;
    uint64_t counter_result = 0x0ULL;
    int cpu_id = groupSet->threads[thread_id].processorId;

    if (socket_lock[affinity_thread2socket_lookup[cpu_id]] == cpu_id)
    {
        haveLock = 1;
    }

    if (MEASURE_CORE(eventSet))
    {
        CHECK_MSR_READ_ERROR(HPMread(cpu_id, MSR_DEV, MSR_PERF_GLOBAL_CTRL, &flags));
        VERBOSEPRINTREG(cpu_id, MSR_PERF_GLOBAL_CTRL, LLU_CAST flags, SAFE_PMC_FLAGS)
        CHECK_MSR_WRITE_ERROR(HPMwrite(cpu_id, MSR_DEV, MSR_PERF_GLOBAL_CTRL, 0x0ULL));
        VERBOSEPRINTREG(cpu_id, MSR_PERF_GLOBAL_CTRL, 0x0ULL, RESET_PMC_FLAGS)
    }

    SKL_UNCORE_FREEZE;

    for (int i=0;i < eventSet->numberOfEvents;i++)
    {
        if (eventSet->events[i].threadCounter[thread_id].init == TRUE)
        {
            counter_result= 0x0ULL;
            RegisterType type = eventSet->events[i].type;
            if (!TESTTYPE(eventSet, type))
            {
                continue;
            }
            RegisterIndex index = eventSet->events[i].index;
            PerfmonEvent *event = &(eventSet->events[i].event);
            PciDeviceIndex dev = counter_map[index].device;
            uint64_t counter1 = counter_map[index].counterRegister;
            uint64_t* current = &(eventSet->events[i].threadCounter[thread_id].counterData);
            int* overflows = &(eventSet->events[i].threadCounter[thread_id].overflows);
            int ovf_offset = box_map[type].ovflOffset;
            switch (type)
            {
                case PMC:
                    CHECK_MSR_READ_ERROR(HPMread(cpu_id, MSR_DEV, counter1, &counter_result));
                    SKL_CHECK_CORE_OVERFLOW(index-cpuid_info.perf_num_fixed_ctr);
                    VERBOSEPRINTREG(cpu_id, counter1, LLU_CAST counter_result, READ_PMC)
                    break;

                case FIXED:
                    CHECK_MSR_READ_ERROR(HPMread(cpu_id, MSR_DEV, counter1, &counter_result));
                    SKL_CHECK_CORE_OVERFLOW(index+32);
                    VERBOSEPRINTREG(cpu_id, counter1, LLU_CAST counter_result, READ_FIXED)
                    break;

                case POWER:
                    if (haveLock)
                    {
                        CHECK_POWER_READ_ERROR(power_read(cpu_id, counter1, (uint32_t*)&counter_result));
                        VERBOSEPRINTREG(cpu_id, counter1, LLU_CAST counter_result, READ_POWER)
                        if (counter_result < eventSet->events[i].threadCounter[thread_id].counterData)
                        {
                            VERBOSEPRINTREG(cpu_id, counter1, LLU_CAST counter_result, OVERFLOW_POWER)
                            eventSet->events[i].threadCounter[thread_id].overflows++;
                        }
                    }
                    break;

                case THERMAL:
                    CHECK_TEMP_READ_ERROR(thermal_read(cpu_id,(uint32_t*)&counter_result));
                    eventSet->events[i].threadCounter[thread_id].counterData = field64(counter_result, 0, box_map[type].regWidth);
                    break;
                
                case UBOXFIX:
                case WBOX0FIX:
                case IBOX0FIX:
                case IBOX1FIX:
                case IBOX2FIX:
                case IBOX3FIX:
                case IBOX4FIX:
                case IBOX5FIX:
                    if (haveLock)
                    {
                        CHECK_MSR_READ_ERROR(HPMread(cpu_id, MSR_DEV, counter1, &counter_result));
                        SKL_CHECK_UNCORE_OVERFLOW(box_map[type].ovflOffset);
                    }
                    break;
                case UBOX:
                    if (haveLock)
                    {
                        CHECK_MSR_READ_ERROR(HPMread(cpu_id, MSR_DEV, counter1, &counter_result));
                        SKL_CHECK_UNCORE_OVERFLOW(box_map[type].ovflOffset);
                    }
                    break;
                case CBOX0:
                case CBOX1:
                case CBOX2:
                case CBOX3:
                case CBOX4:
                case CBOX5:
                case CBOX6:
                case CBOX7:
                case CBOX8:
                case CBOX9:
                case CBOX10:
                case CBOX11:
                case CBOX12:
                case CBOX13:
                case CBOX14:
                case CBOX15:
                case CBOX16:
                case CBOX17:
                case CBOX18:
                case CBOX19:
                case CBOX20:
                case CBOX21:
                case CBOX22:
                case CBOX23:
                case CBOX24:
                case CBOX25:
                case CBOX26:
                case CBOX27:
                    if (haveLock && (cpuid_info.model == SKYLAKE1 || cpuid_info.model == SKYLAKE2))
                    {
                        CHECK_MSR_READ_ERROR(HPMread(cpu_id, MSR_DEV, counter1, &counter_result));
                        SKL_CHECK_UNCORE_OVERFLOW(box_map[type].ovflOffset);
                        *current = field64(counter_result, 0, box_map[type].regWidth);
                        uflags |= (1ULL<<(type-CBOX0));
                    }
                    else if (haveLock && cpuid_info.model == SKYLAKEX)
                    {
                        skl_uncore_read(cpu_id, index, event, current, overflows,
                                    0, ovf_offset, getCounterTypeOffset(index));
                        counter_result = *current;
                    }
                    break;
                case MBOX0:
                case MBOX1:
                case MBOX2:
                case MBOX3:
                case MBOX4:
                case MBOX5:
                    skl_uncore_read(cpu_id, index, event, current, overflows,
                                    0, ovf_offset, getCounterTypeOffset(index));
                    counter_result = *current;
                    break;
                case MBOX0FIX:
                case MBOX1FIX:
                case MBOX2FIX:
                case MBOX3FIX:
                case MBOX4FIX:
                case MBOX5FIX:
                    skl_uncore_read(cpu_id, index, event, current, overflows,
                                    0, ovf_offset, -1);
                    counter_result = *current;
                    break;
                case BBOX0:
                case BBOX1:
                case SBOX0:
                case SBOX1:
                case SBOX2:
                case RBOX0:
                case RBOX1:
                case RBOX2:
                case IBOX0:
                case IBOX1:
                case IBOX2:
                case IBOX3:
                case IBOX4:
                case IBOX5:
                case EUBOX0:
                case EUBOX1:
                case EUBOX2:
                case EUBOX3:
                case EUBOX4:
                case EUBOX5:
                case WBOX:
                    skl_uncore_read(cpu_id, index, event, current, overflows,
                                    0, ovf_offset, getCounterTypeOffset(index));
                    counter_result = *current;
                    VERBOSEPRINTREG(cpu_id, counter1, LLU_CAST counter_result, READ_BBOX)
                    break;
                default:
                    break;
            }
            *current = field64(counter_result, 0, box_map[type].regWidth);
        }
    }

    SKL_UNCORE_UNFREEZE;

    if (MEASURE_CORE(eventSet))
    {
        VERBOSEPRINTREG(cpu_id, MSR_PERF_GLOBAL_CTRL, LLU_CAST flags, RESTORE_PMC_FLAGS)
        CHECK_MSR_WRITE_ERROR(HPMwrite(cpu_id, MSR_DEV, MSR_PERF_GLOBAL_CTRL, flags));
    }

    return 0;
}

int perfmon_finalizeCountersThread_skylake(int thread_id, PerfmonEventSet* eventSet)
{
    int haveLock = 0;
    int haveTileLock = 0;
    int clearPBS = 0;
    uint64_t ovf_values_core = (1ULL<<63)|(1ULL<<62);
    uint64_t ovf_values_uncore = 0x0ULL;
    int cpu_id = groupSet->threads[thread_id].processorId;

    if (socket_lock[affinity_thread2socket_lookup[cpu_id]] == cpu_id)
    {
        haveLock = 1;
    }
    if (tile_lock[affinity_thread2core_lookup[cpu_id]] == cpu_id)
    {
        haveTileLock = 1;
    }
    for (int i=0;i < eventSet->numberOfEvents;i++)
    {
        RegisterType type = eventSet->events[i].type;
        if (!TESTTYPE(eventSet, type))
        {
            continue;
        }
        RegisterIndex index = eventSet->events[i].index;
        PciDeviceIndex dev = counter_map[index].device;
        uint64_t reg = counter_map[index].configRegister;
        switch (type)
        {
            case PMC:
                ovf_values_core |= (1ULL<<(index-cpuid_info.perf_num_fixed_ctr));
                if ((haveTileLock) && (eventSet->events[i].event.eventId == 0xB7))
                {
                    VERBOSEPRINTREG(cpu_id, MSR_OFFCORE_RESP0, 0x0ULL, CLEAR_OFFCORE_RESP0);
                    CHECK_MSR_WRITE_ERROR(HPMwrite(cpu_id, MSR_DEV, MSR_OFFCORE_RESP0, 0x0ULL));
                }
                else if ((haveTileLock) && (eventSet->events[i].event.eventId == 0xBB))
                {
                    VERBOSEPRINTREG(cpu_id, MSR_OFFCORE_RESP1, 0x0ULL, CLEAR_OFFCORE_RESP1);
                    CHECK_MSR_WRITE_ERROR(HPMwrite(cpu_id, MSR_DEV, MSR_OFFCORE_RESP1, 0x0ULL));
                }
                break;
            case FIXED:
                ovf_values_core |= (1ULL<<(index+32));
                break;
            default:
                break;
        }
        if ((reg) && (((type == PMC)||(type == FIXED))|| ((type >= UNCORE) && (haveLock))))
        {
            CHECK_MSR_READ_ERROR(HPMread(cpu_id, dev, reg, &ovf_values_uncore));
            VERBOSEPRINTPCIREG(cpu_id, dev, reg, ovf_values_uncore, SHOW_CTL);
            ovf_values_uncore = 0x0ULL;
            VERBOSEPRINTPCIREG(cpu_id, dev, reg, 0x0ULL, CLEAR_CTL);
            CHECK_MSR_WRITE_ERROR(HPMwrite(cpu_id, dev, reg, 0x0ULL));
            if ((type >= SBOX0) && (type <= SBOX3))
            {
                CHECK_MSR_WRITE_ERROR(HPMwrite(cpu_id, dev, reg, 0x0ULL));
            }
            VERBOSEPRINTPCIREG(cpu_id, dev, counter_map[index].counterRegister, 0x0ULL, CLEAR_CTR);
            CHECK_MSR_WRITE_ERROR(HPMwrite(cpu_id, dev, counter_map[index].counterRegister, 0x0ULL));
        }
        eventSet->events[i].threadCounter[thread_id].init = FALSE;
    }
    if (haveLock && MEASURE_UNCORE(eventSet))
    {
        uint32_t status_reg = MSR_V4_UNC_PERF_GLOBAL_STATUS;
        uint32_t ctrl_reg = MSR_V4_UNC_PERF_GLOBAL_CTRL;
        if (cpuid_info.model == SKYLAKEX)
        {
            status_reg = MSR_UNC_V3_U_PMON_GLOBAL_STATUS;
            ctrl_reg = MSR_UNC_V3_U_PMON_GLOBAL_CTL;
        }
        VERBOSEPRINTREG(cpu_id, status_reg, LLU_CAST 0x0ULL, CLEAR_UNCORE_STATUS)
        CHECK_MSR_WRITE_ERROR(HPMwrite(cpu_id, MSR_DEV, status_reg, 0x0ULL));
        VERBOSEPRINTREG(cpu_id, ctrl_reg, LLU_CAST 0x0ULL, CLEAR_UNCORE_CTRL)
        CHECK_MSR_WRITE_ERROR(HPMwrite(cpu_id, MSR_DEV, ctrl_reg, 0x0ULL));
        for (int i=UNCORE;i<NUM_UNITS;i++)
        {
            if (TESTTYPE(eventSet, i) && box_map[i].ctrlRegister != 0x0)
            {
                VERBOSEPRINTPCIREG(cpu_id, box_map[i].device, box_map[i].ctrlRegister, 0x0ULL, CLEAR_UNCORE_BOX_CTRL);
                HPMwrite(cpu_id, box_map[i].device, box_map[i].ctrlRegister, 0x0ULL);
                if (box_map[i].filterRegister1)
                {
                    VERBOSEPRINTPCIREG(cpu_id, box_map[i].device, box_map[i].filterRegister1, 0x0ULL, CLEAR_FILTER);
                    HPMwrite(cpu_id, box_map[i].device, box_map[i].filterRegister1, 0x0ULL);
                }
                if (box_map[i].filterRegister2)
                {
                    VERBOSEPRINTPCIREG(cpu_id, box_map[i].device, box_map[i].filterRegister2, 0x0ULL, CLEAR_FILTER);
                    HPMwrite(cpu_id, box_map[i].device, box_map[i].filterRegister2, 0x0ULL);
                }
            }
        }
    }

    if (MEASURE_CORE(eventSet))
    {
        VERBOSEPRINTREG(cpu_id, MSR_PERF_GLOBAL_OVF_CTRL, LLU_CAST ovf_values_core, CLEAR_GLOBAL_OVF)
        CHECK_MSR_WRITE_ERROR(HPMwrite(cpu_id, MSR_DEV, MSR_PERF_GLOBAL_OVF_CTRL, ovf_values_core));
        VERBOSEPRINTREG(cpu_id, MSR_PERF_GLOBAL_CTRL, LLU_CAST 0x0ULL, CLEAR_GLOBAL_CTRL)
        CHECK_MSR_WRITE_ERROR(HPMwrite(cpu_id, MSR_DEV, MSR_PERF_GLOBAL_CTRL, 0x0ULL));
    }
    return 0;
}<|MERGE_RESOLUTION|>--- conflicted
+++ resolved
@@ -335,14 +335,9 @@
                     flags |= (event->options[j].value & 0xFFULL) << 24;
                     break;
                 case EVENT_OPTION_OPCODE:
-<<<<<<< HEAD
                     filter_flags1 |= (extractBitField(event->options[j].value,20,0) << 9);
                     filter_flags1 |= (0x3<<27);
                     filter_flags1 |= (0x3<<17);
-=======
-                    filter_flags1 |= (0x3<<17);
-                    filter_flags1 |= (extractBitField(event->options[j].value,20,0) << 9);
->>>>>>> 9b33b64b
                     opc_match = 1;
                     break;
                 case EVENT_OPTION_STATE:
@@ -551,17 +546,10 @@
 
 int skx_sbox_setup(int cpu_id, RegisterIndex index, PerfmonEvent *event)
 {
-<<<<<<< HEAD
-    int j;
-    uint64_t flags = 0x0ULL;
-    PciDeviceIndex dev = counter_map[index].device;
-    
-=======
     int j = 0;
     uint64_t flags = 0x0ULL;
     PciDeviceIndex dev = counter_map[index].device;
 
->>>>>>> 9b33b64b
     if (socket_lock[affinity_thread2socket_lookup[cpu_id]] != cpu_id)
     {
         return 0;
@@ -570,11 +558,6 @@
     {
         return -ENODEV;
     }
-<<<<<<< HEAD
-    
-=======
-
->>>>>>> 9b33b64b
     flags = (1ULL<<20)|(1ULL<<22);
     flags |= (event->umask<<8) + event->eventId;
     if (event->numberOfOptions > 0)
@@ -615,10 +598,6 @@
     }
     return 0;
 }
-<<<<<<< HEAD
-=======
-
->>>>>>> 9b33b64b
 
 int skx_uncorebox_setup(int cpu_id, RegisterIndex index, PerfmonEvent *event)
 {
