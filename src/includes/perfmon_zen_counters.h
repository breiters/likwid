/*
 * =======================================================================================
 *
 *      Filename:  perfmon_zen_counters.h
 *
 *      Description:  Counter Header File of perfmon module for AMD Family 17
 *
 *      Version:   <VERSION>
 *      Released:  <DATE>
 *
 *      Author:   Thomas Roehl (tr), thomas.roehl@googlemail.com
 *      Project:  likwid
 *
 *      Copyright (C) 2017 RRZE, University Erlangen-Nuremberg
 *
 *      This program is free software: you can redistribute it and/or modify it under
 *      the terms of the GNU General Public License as published by the Free Software
 *      Foundation, either version 3 of the License, or (at your option) any later
 *      version.
 *
 *      This program is distributed in the hope that it will be useful, but WITHOUT ANY
 *      WARRANTY; without even the implied warranty of MERCHANTABILITY or FITNESS FOR A
 *      PARTICULAR PURPOSE.  See the GNU General Public License for more details.
 *
 *      You should have received a copy of the GNU General Public License along with
 *      this program.  If not, see <http://www.gnu.org/licenses/>.
 *
 * =======================================================================================
 */

#define NUM_COUNTERS_ZEN 19
#define NUM_COUNTERS_CORE_ZEN 7

#define AMD_K17_ENABLE_BIT 22

#define AMD_K17_INST_RETIRE_ENABLE_BIT 30

#define AMD_K17_PMC_INVERT_BIT 23
#define AMD_K17_PMC_EDGE_BIT 18
#define AMD_K17_PMC_KERNEL_BIT 17
#define AMD_K17_PMC_USER_BIT 16
#define AMD_K17_PMC_THRES_SHIFT 24
#define AMD_K17_PMC_THRES_MASK 0x7FULL
#define AMD_K17_PMC_HOST_BIT 41
#define AMD_K17_PMC_GUEST_BIT 40

#define AMD_K17_PMC_UNIT_SHIFT 8
#define AMD_K17_PMC_UNIT_MASK 0xFFULL
#define AMD_K17_PMC_EVSEL_SHIFT 0
#define AMD_K17_PMC_EVSEL_MASK 0xFFULL
#define AMD_K17_PMC_EVSEL_SHIFT2 32
#define AMD_K17_PMC_EVSEL_MASK2 0xFULL

#define AMD_K17_L3_UNIT_SHIFT 8
#define AMD_K17_L3_UNIT_MASK 0xFFULL
#define AMD_K17_L3_EVSEL_SHIFT 0
#define AMD_K17_L3_EVSEL_MASK 0xFFULL
#define AMD_K17_L3_TID_SHIFT 56
#define AMD_K17_L3_TID_MASK 0xFFULL
#define AMD_K17_L3_SLICE_SHIFT 48
#define AMD_K17_L3_SLICE_MASK 0xFULL

#define ZEN_VALID_OPTIONS_PMC EVENT_OPTION_EDGE_MASK|EVENT_OPTION_COUNT_KERNEL_MASK|EVENT_OPTION_INVERT_MASK|EVENT_OPTION_THRESHOLD_MASK
#define ZEN_VALID_OPTIONS_L3 EVENT_OPTION_TID_MASK|EVENT_OPTION_MATCH0_MASK

static RegisterMap zen_counter_map[NUM_COUNTERS_ZEN] = {
    /* Fixed counters */
    {"FIXC0", PMC0, FIXED, MSR_AMD17_HW_CONFIG, MSR_AMD17_RO_INST_RETIRED_CTR, 0, 0, 0},
    {"FIXC1", PMC1, FIXED, 0, MSR_AMD17_RO_APERF, 0, 0, 0},
    {"FIXC2", PMC2, FIXED, 0, MSR_AMD17_RO_MPERF, 0, 0, 0},
    /* Core counters */
    {"PMC0",PMC3, PMC, MSR_AMD17_PERFEVTSEL0, MSR_AMD17_PMC0, 0, 0, ZEN_VALID_OPTIONS_PMC},
    {"PMC1",PMC4, PMC, MSR_AMD17_PERFEVTSEL1, MSR_AMD17_PMC1, 0, 0, ZEN_VALID_OPTIONS_PMC},
    {"PMC2",PMC5, PMC, MSR_AMD17_PERFEVTSEL2, MSR_AMD17_PMC2, 0, 0, ZEN_VALID_OPTIONS_PMC},
    {"PMC3",PMC6, PMC, MSR_AMD17_PERFEVTSEL3, MSR_AMD17_PMC3, 0, 0, ZEN_VALID_OPTIONS_PMC},
    /* L3 cache counters */
    {"CPMC0",PMC7, CBOX0, MSR_AMD17_L3_PERFEVTSEL0, MSR_AMD17_L3_PMC0, 0, 0, ZEN_VALID_OPTIONS_L3},
    {"CPMC1",PMC8, CBOX0, MSR_AMD17_L3_PERFEVTSEL1, MSR_AMD17_L3_PMC1, 0, 0, ZEN_VALID_OPTIONS_L3},
    {"CPMC2",PMC9, CBOX0, MSR_AMD17_L3_PERFEVTSEL2, MSR_AMD17_L3_PMC2, 0, 0, ZEN_VALID_OPTIONS_L3},
    {"CPMC3",PMC10, CBOX0, MSR_AMD17_L3_PERFEVTSEL3, MSR_AMD17_L3_PMC3, 0, 0, ZEN_VALID_OPTIONS_L3},
    {"CPMC4",PMC11, CBOX0, MSR_AMD17_L3_PERFEVTSEL4, MSR_AMD17_L3_PMC4, 0, 0, ZEN_VALID_OPTIONS_L3},
    {"CPMC5",PMC12, CBOX0, MSR_AMD17_L3_PERFEVTSEL5, MSR_AMD17_L3_PMC5, 0, 0, ZEN_VALID_OPTIONS_L3},
    /* Energy counters */
    {"PWR0", PMC13, POWER, 0, MSR_AMD17_RAPL_CORE_STATUS, 0, 0},
    {"PWR1", PMC14, POWER, 0, MSR_AMD17_RAPL_PKG_STATUS, 0, 0},
    /* Northbridge counters */
    {"UPMC0",PMC15, UNCORE, MSR_AMD16_NB_PERFEVTSEL0, MSR_AMD16_NB_PMC0, 0, 0},
    {"UPMC1",PMC16, UNCORE, MSR_AMD16_NB_PERFEVTSEL1, MSR_AMD16_NB_PMC1, 0, 0},
    {"UPMC2",PMC17, UNCORE, MSR_AMD16_NB_PERFEVTSEL2, MSR_AMD16_NB_PMC2, 0, 0},
    {"UPMC3",PMC18, UNCORE, MSR_AMD16_NB_PERFEVTSEL3, MSR_AMD16_NB_PMC3, 0, 0}
};

static BoxMap zen_box_map[NUM_UNITS] = {
    [FIXED] = {0, 0, 0, 0, 0, 0, 64},
    [PMC] = {0, 0, 0, 0, 0, 0, 48},
    [CBOX0] = {0, 0, 0, 0, 0, 0, 48},
    [UNCORE] = {0, 0, 0, 0, 0, 0, 48},
    [POWER] = {0, 0, 0, 0, 0, 0, 32},
};

<<<<<<< HEAD

static char* zen_translate_types[NUM_UNITS] = {
    [FIXED] = "/sys/bus/event_source/devices/cpu",
    [PMC] = "/sys/bus/event_source/devices/cpu",
    [POWER] = "/sys/bus/event_source/devices/power",
    [CBOX0] = "/sys/bus/event_source/devices/amd_l2",
    [UNCORE] = "/sys/bus/event_source/devices/amd_nb",
};
=======
static char* zen_translate_types[NUM_UNITS] = {
    [FIXED] = "/sys/bus/event_source/devices/cpu",
    [PMC] = "/sys/bus/event_source/devices/cpu",
    [CBOX0] = "/sys/bus/event_source/devices/amd_l2",
    [UNCORE] = "/sys/bus/event_source/devices/amd_nb",
    [POWER] = "/sys/bus/event_source/devices/power",
};
>>>>>>> 9b33b64b
<|MERGE_RESOLUTION|>--- conflicted
+++ resolved
@@ -98,21 +98,10 @@
     [POWER] = {0, 0, 0, 0, 0, 0, 32},
 };
 
-<<<<<<< HEAD
-
 static char* zen_translate_types[NUM_UNITS] = {
     [FIXED] = "/sys/bus/event_source/devices/cpu",
     [PMC] = "/sys/bus/event_source/devices/cpu",
     [POWER] = "/sys/bus/event_source/devices/power",
     [CBOX0] = "/sys/bus/event_source/devices/amd_l2",
     [UNCORE] = "/sys/bus/event_source/devices/amd_nb",
-};
-=======
-static char* zen_translate_types[NUM_UNITS] = {
-    [FIXED] = "/sys/bus/event_source/devices/cpu",
-    [PMC] = "/sys/bus/event_source/devices/cpu",
-    [CBOX0] = "/sys/bus/event_source/devices/amd_l2",
-    [UNCORE] = "/sys/bus/event_source/devices/amd_nb",
-    [POWER] = "/sys/bus/event_source/devices/power",
-};
->>>>>>> 9b33b64b
+};