/*
 * =======================================================================================
 *
 *      Filename:  registers_types.h
 *
 *      Description:  Header File of registers.
 *
 *      Version:   <VERSION>
 *      Released:  <DATE>
 *
 *      Author:   Jan Treibig (jt), jan.treibig@gmail.com
 *                Thomas Gruber (tr), thomas.roehl@googlemail.com
 *      Project:  likwid
 *
 *      Copyright (C) 2016 RRZE, University Erlangen-Nuremberg
 *
 *      This program is free software: you can redistribute it and/or modify it under
 *      the terms of the GNU General Public License as published by the Free Software
 *      Foundation, either version 3 of the License, or (at your option) any later
 *      version.
 *
 *      This program is distributed in the hope that it will be useful, but WITHOUT ANY
 *      WARRANTY; without even the implied warranty of MERCHANTABILITY or FITNESS FOR A
 *      PARTICULAR PURPOSE.  See the GNU General Public License for more details.
 *
 *      You should have received a copy of the GNU General Public License along with
 *      this program.  If not, see <http://www.gnu.org/licenses/>.
 *
 * =======================================================================================
 */
#ifndef REGISTERS_TYPES_H
#define REGISTERS_TYPES_H

#include <pci_types.h>

typedef enum {
    PMC0 = 0,
    PMC1, PMC2, PMC3, PMC4, PMC5, PMC6,
    PMC7, PMC8, PMC9, PMC10, PMC11, PMC12,
    PMC13, PMC14, PMC15, PMC16, PMC17, PMC18,
    PMC19, PMC20, PMC21, PMC22, PMC23, PMC24,
    PMC25, PMC26, PMC27, PMC28, PMC29, PMC30,
    PMC31, PMC32, PMC33, PMC34, PMC35, PMC36,
    PMC37, PMC38, PMC39, PMC40, PMC41, PMC42,
    PMC43, PMC44, PMC45, PMC46, PMC47, PMC48,
    PMC49, PMC50, PMC51, PMC52, PMC53, PMC54,
    PMC55, PMC56, PMC57, PMC58, PMC59, PMC60,
    PMC61, PMC62, PMC63, PMC64, PMC65, PMC66,
    PMC67, PMC68, PMC69, PMC70, PMC71, PMC72,
    PMC73, PMC74, PMC75, PMC76, PMC77, PMC78,
    PMC79, PMC80, PMC81, PMC82, PMC83, PMC84,
    PMC85, PMC86, PMC87, PMC88, PMC89, PMC90,
    PMC91, PMC92, PMC93, PMC94, PMC95, PMC96,
    PMC97, PMC98, PMC99, PMC100, PMC101, PMC102,
    PMC103, PMC104, PMC105, PMC106, PMC107, PMC108,
    PMC109, PMC110, PMC111, PMC112, PMC113, PMC114,
    PMC115, PMC116, PMC117, PMC118, PMC119, PMC120,
    PMC121, PMC122, PMC123, PMC124, PMC125, PMC126,
    PMC127, PMC128, PMC129, PMC130, PMC131, PMC132,
    PMC133, PMC134, PMC135, PMC136, PMC137, PMC138,
    PMC139, PMC140, PMC141, PMC142, PMC143, PMC144,
    PMC145, PMC146, PMC147, PMC148, PMC149, PMC150,
    PMC151, PMC152, PMC153, PMC154, PMC155, PMC156,
    PMC157, PMC158, PMC159, PMC160, PMC161, PMC162,
    PMC163, PMC164, PMC165, PMC166, PMC167, PMC168,
    PMC169, PMC170, PMC171, PMC172, PMC173, PMC174,
    PMC175, PMC176, PMC177, PMC178, PMC179, PMC180,
    PMC181, PMC182, PMC183, PMC184, PMC185, PMC186,
    PMC187, PMC188, PMC189, PMC190, PMC191, PMC192,
    PMC193, PMC194, PMC195, PMC196, PMC197, PMC198,
    PMC199, PMC200, PMC201, PMC202, PMC203, PMC204,
    PMC205, PMC206, PMC207, PMC208, PMC209, PMC210,
    PMC211, PMC212, PMC213, PMC214, PMC215, PMC216,
    PMC217, PMC218, PMC219, PMC220, PMC221, PMC222,
    PMC223, PMC224, PMC225, PMC226, PMC227, PMC228,
    PMC229, PMC230, PMC231, PMC232, PMC233, PMC234,
    PMC235, PMC236, PMC237, PMC238, PMC239, PMC240,
    PMC241, PMC242, PMC243, PMC244, PMC245, PMC246,
    PMC247, PMC248, PMC249, PMC250, PMC251, PMC252,
    PMC253, PMC254, PMC255, PMC256, PMC257, PMC258,
    PMC259, PMC260, PMC261, PMC262, PMC263, PMC264,
    PMC265, PMC266, PMC267, PMC268, PMC269, PMC270,
    PMC271, PMC272, PMC273, PMC274, PMC275, PMC276,
    PMC277, PMC278, PMC279, PMC280, PMC281, PMC282,
    PMC283, PMC284, PMC285, PMC286, PMC287, PMC288,
    PMC289, PMC290, PMC291, PMC292, PMC293, PMC294,
    PMC295, PMC296, PMC297, PMC298, PMC299, PMC300,
    PMC301, PMC302, PMC303, PMC304, PMC305, PMC306,
    PMC307, PMC308, PMC309, PMC310, PMC311, PMC312,
    PMC313, PMC314, PMC315, PMC316, PMC317, PMC318,
    PMC319, PMC320, PMC321, PMC322, PMC323, PMC324,
    PMC325, PMC326, PMC327, PMC328, PMC329, PMC330,
    PMC331, PMC332, PMC333, PMC334, PMC335, PMC336,
    PMC337, PMC338, PMC339, PMC340, PMC341, PMC342,
    PMC343, PMC344, PMC345, PMC346, PMC347, PMC348,
    NUM_PMC
} RegisterIndex;

typedef enum {
<<<<<<< HEAD
    PMC = 0, FIXED, PERF, THERMAL, VOLTAGE,
=======
    PMC = 0, FIXED, THERMAL, VOLTAGE, METRICS,
>>>>>>> 491e009c
    POWER, UNCORE, MBOX0,
    MBOX1, MBOX2, MBOX3,
    MBOX4, MBOX5, MBOX6, MBOX7,
    MBOX0FIX, MBOX1FIX, MBOX2FIX,
    MBOX3FIX, MBOX4FIX, MBOX5FIX,
    MBOX6FIX, MBOX7FIX,
    MBOX0TMP,
    BBOX0, BBOX1,
    RBOX0, RBOX1, RBOX2,
    WBOX,
    WBOX0FIX, WBOX1FIX,
    SBOX0, SBOX1, SBOX2, SBOX3,
    SBOX0FIX, SBOX1FIX, SBOX2FIX, SBOX3FIX,
    CBOX0, CBOX1, CBOX2,
    CBOX3, CBOX4, CBOX5,
    CBOX6, CBOX7, CBOX8,
    CBOX9, CBOX10, CBOX11,
    CBOX12, CBOX13, CBOX14,
    CBOX15, CBOX16, CBOX17,
    CBOX18, CBOX19, CBOX20,
    CBOX21, CBOX22, CBOX23,
    CBOX24, CBOX25, CBOX26,
    CBOX27, CBOX28, CBOX29,
    CBOX30, CBOX31, CBOX32,
    CBOX33, CBOX34, CBOX35,
    CBOX36, CBOX37,
    PBOX, PBOX1, PBOX2, PBOX3,
    UBOX,
    UBOXFIX,
    IBOX0, IBOX1, IBOX2, IBOX3, IBOX4, IBOX5,
    IBOX0FIX, IBOX1FIX, IBOX2FIX, IBOX3FIX, IBOX4FIX, IBOX5FIX,
    QBOX0, QBOX1, QBOX2,
    QBOX0FIX, QBOX1FIX, QBOX2FIX,
    EUBOX0, EUBOX0FIX, EUBOX1, EUBOX1FIX,
    EUBOX2, EUBOX2FIX, EUBOX3, EUBOX3FIX,
    EUBOX4, EUBOX4FIX, EUBOX5, EUBOX5FIX,
    EUBOX6, EUBOX6FIX, EUBOX7, EUBOX7FIX,
    EDBOX0, EDBOX0FIX, EDBOX1, EDBOX1FIX,
    EDBOX2, EDBOX2FIX, EDBOX3, EDBOX3FIX,
    EDBOX4, EDBOX4FIX, EDBOX5, EDBOX5FIX,
    EDBOX6, EDBOX6FIX, EDBOX7, EDBOX7FIX,
    NUM_UNITS, NOTYPE, MAX_UNITS
} RegisterType;

static char* RegisterTypeNames[MAX_UNITS] = {
    [PMC] = "Core-local general purpose counters",
    [FIXED] = "Fixed counters",
    [PERF] = "Perf counters",
    [THERMAL] = "Thermal",
    [VOLTAGE] = "Voltage of hardware thread",
    [METRICS] = "Performance metrics provided by Intel systems starting with Intel Icelake",
    [POWER] = "Energy/Power counters (RAPL)",
    [UNCORE] = "Socket-local general/fixed purpose counters",
    [MBOX0] = "Memory Controller 0 Channel 0",
    [MBOX1] = "Memory Controller 0 Channel 1",
    [MBOX2] = "Memory Controller 0 Channel 2",
    [MBOX3] = "Memory Controller 0 Channel 3",
    [MBOX4] = "Memory Controller 1 Channel 0",
    [MBOX5] = "Memory Controller 1 Channel 1",
    [MBOX6] = "Memory Controller 1 Channel 2",
    [MBOX7] = "Memory Controller 1 Channel 3",
    [MBOX0FIX] = "Memory Controller 0 Channel 0 Fixed Counter",
    [MBOX1FIX] = "Memory Controller 0 Channel 1 Fixed Counter",
    [MBOX2FIX] = "Memory Controller 0 Channel 2 Fixed Counter",
    [MBOX3FIX] = "Memory Controller 0 Channel 3 Fixed Counter",
    [MBOX4FIX] = "Memory Controller 1 Channel 0 Fixed Counter",
    [MBOX5FIX] = "Memory Controller 1 Channel 1 Fixed Counter",
    [MBOX6FIX] = "Memory Controller 1 Channel 2 Fixed Counter",
    [MBOX7FIX] = "Memory Controller 1 Channel 3 Fixed Counter",
    [MBOX0TMP] = "PP0/PP1 Temperature Sensor",
#ifdef _ARCH_PPC
    [BBOX0] = "Memory controller synchronous (port 0 & 1)",
    [BBOX1] = "Memory controller synchronous (port 2 & 3)",
#else
    [BBOX0] = "Home Agent box 0",
    [BBOX1] = "Home Agent box 1",
#endif
    [RBOX0] = "Routing box 0",
    [RBOX1] = "Routing box 1",
    [RBOX2] = "Routing box 2",
    [WBOX] = "Power control box",
    [WBOX0FIX] = "Power control box fixed counter 0",
    [WBOX1FIX] = "Power control box fixed counter 1",
#ifdef _ARCH_PPC
    [SBOX0] = "PowerBus",
#else
    [SBOX0] = "QPI Link Layer box 0",
#endif
    [SBOX1] = "QPI Link Layer box 1",
    [SBOX2] = "QPI Link Layer box 2",
    [SBOX3] = "QPI Link Layer box 3",
    [SBOX0FIX] = "QPI Link Layer box fixed 0",
    [SBOX1FIX] = "QPI Link Layer box fixed 1",
    [SBOX2FIX] = "QPI Link Layer box fixed 2",
    [SBOX3FIX] = "QPI Link Layer box fixed 3",
    [CBOX0] = "Caching Agent box 0",
    [CBOX1] = "Caching Agent box 1",
    [CBOX2] = "Caching Agent box 2",
    [CBOX3] = "Caching Agent box 3",
    [CBOX4] = "Caching Agent box 4",
    [CBOX5] = "Caching Agent box 5",
    [CBOX6] = "Caching Agent box 6",
    [CBOX7] = "Caching Agent box 7",
    [CBOX8] = "Caching Agent box 8",
    [CBOX9] = "Caching Agent box 9",
    [CBOX10] = "Caching Agent box 10",
    [CBOX11] = "Caching Agent box 11",
    [CBOX12] = "Caching Agent box 12",
    [CBOX13] = "Caching Agent box 13",
    [CBOX14] = "Caching Agent box 14",
    [CBOX15] = "Caching Agent box 15",
    [CBOX16] = "Caching Agent box 16",
    [CBOX17] = "Caching Agent box 17",
    [CBOX18] = "Caching Agent box 18",
    [CBOX19] = "Caching Agent box 19",
    [CBOX20] = "Caching Agent box 20",
    [CBOX21] = "Caching Agent box 21",
    [CBOX22] = "Caching Agent box 22",
    [CBOX23] = "Caching Agent box 23",
    [CBOX24] = "Caching Agent box 24",
    [CBOX25] = "Caching Agent box 25",
    [CBOX26] = "Caching Agent box 26",
    [CBOX27] = "Caching Agent box 27",
    [CBOX28] = "Caching Agent box 28",
    [CBOX29] = "Caching Agent box 29",
    [CBOX30] = "Caching Agent box 30",
    [CBOX31] = "Caching Agent box 31",
    [CBOX32] = "Caching Agent box 32",
    [CBOX33] = "Caching Agent box 33",
    [CBOX34] = "Caching Agent box 34",
    [CBOX35] = "Caching Agent box 35",
    [CBOX36] = "Caching Agent box 36",
    [CBOX37] = "Caching Agent box 37",
    [PBOX] = "Physical Layer box",
    [PBOX1] = "Physical Layer box",
    [PBOX2] = "Physical Layer box",
    [PBOX3] = "Physical Layer box",
    [UBOX] = "System Configuration box",
    [UBOXFIX] = "System Configuration box fixed counter",
    [IBOX0] = "Coherency Maintainer for IIO traffic",
    [IBOX1] = "Coherency Maintainer for IIO traffic",
    [IBOX2] = "Coherency Maintainer for IIO traffic",
    [IBOX3] = "Coherency Maintainer for IIO traffic",
    [IBOX4] = "Coherency Maintainer for IIO traffic",
    [IBOX5] = "Coherency Maintainer for IIO traffic",
#ifdef _ARCH_PPC
    [QBOX0] = "Xlink 0",
    [QBOX1] = "Xlink 1",
    [QBOX2] = "Xlink 2",
#else
    [QBOX0] = "QPI Link Layer 0",
    [QBOX1] = "QPI Link Layer 1",
    [QBOX2] = "QPI Link Layer 2",
#endif
    [QBOX0FIX] = "QPI Link Layer rate status 0",
    [QBOX1FIX] = "QPI Link Layer rate status 1",
    [EUBOX0] = "Embedded DRAM controller 0",
    [EUBOX1] = "Embedded DRAM controller 1",
    [EUBOX2] = "Embedded DRAM controller 2",
    [EUBOX3] = "Embedded DRAM controller 3",
    [EUBOX4] = "Embedded DRAM controller 4",
    [EUBOX5] = "Embedded DRAM controller 5",
    [EUBOX6] = "Embedded DRAM controller 6",
    [EUBOX7] = "Embedded DRAM controller 7",
    [EUBOX0FIX] = "Embedded DRAM controller 0 fixed counter",
    [EUBOX1FIX] = "Embedded DRAM controller 1 fixed counter",
    [EUBOX2FIX] = "Embedded DRAM controller 2 fixed counter",
    [EUBOX3FIX] = "Embedded DRAM controller 3 fixed counter",
    [EUBOX4FIX] = "Embedded DRAM controller 4 fixed counter",
    [EUBOX5FIX] = "Embedded DRAM controller 5 fixed counter",
    [EUBOX6FIX] = "Embedded DRAM controller 6 fixed counter",
    [EUBOX7FIX] = "Embedded DRAM controller 7 fixed counter",
    [EDBOX0] = "Embedded DRAM controller 0",
    [EDBOX1] = "Embedded DRAM controller 1",
    [EDBOX2] = "Embedded DRAM controller 2",
    [EDBOX3] = "Embedded DRAM controller 3",
    [EDBOX4] = "Embedded DRAM controller 4",
    [EDBOX5] = "Embedded DRAM controller 5",
    [EDBOX6] = "Embedded DRAM controller 6",
    [EDBOX7] = "Embedded DRAM controller 7",
    [EDBOX0FIX] = "Embedded DRAM controller 0 fixed counter",
    [EDBOX1FIX] = "Embedded DRAM controller 1 fixed counter",
    [EDBOX2FIX] = "Embedded DRAM controller 2 fixed counter",
    [EDBOX3FIX] = "Embedded DRAM controller 3 fixed counter",
    [EDBOX4FIX] = "Embedded DRAM controller 4 fixed counter",
    [EDBOX5FIX] = "Embedded DRAM controller 5 fixed counter",
    [EDBOX6FIX] = "Embedded DRAM controller 6 fixed counter",
    [EDBOX7FIX] = "Embedded DRAM controller 7 fixed counter",
    [NUM_UNITS] = "Maximally usable register types",
    [NOTYPE] = "No Type, used for skipping unavailable counters"
};

#define REG_TYPE_MASK(type) (type < NUM_UNITS ? ((1ULL)<<(type)) : 0x0ULL)

#define TESTTYPE(eventset, type) \
        (((type) >= 0 && (type) <= 63 ? eventset->regTypeMask1 & (1ULL<<(type)) : \
        ((type) >= 64 && (type) <= 127 ? eventset->regTypeMask2 & (1ULL<<((type)-64)) : \
        ((type) >= 128 && (type) <= 191 ? eventset->regTypeMask3 & (1ULL<<((type)-128)) : \
        ((type) >= 192 && (type) <= 255 ? eventset->regTypeMask4 & (1ULL<<((type)-192)) : 0x0ULL)))))

#define SETTYPE(eventset, type) \
        if ((type) >= 0 && (type) <= 63) \
        { \
            eventset->regTypeMask1 |= (1ULL<<(type)); \
        } \
        else if ((type) >= 64 && (type) <= 127) \
        { \
            eventset->regTypeMask2 |= (1ULL<<((type)-64)); \
        } \
        else if ((type) >= 128 && (type) <= 191) \
        { \
            eventset->regTypeMask3 |= (1ULL<<((type)-128)); \
        } \
        else if ((type) >= 192 && (type) <= 255) \
        { \
            eventset->regTypeMask4 |= (1ULL<<((type)-192)); \
        } \
        else \
        { \
            ERROR_PRINT(Cannot set out-of-bounds type %d, (type)); \
        }
#define MEASURE_CORE(eventset) \
        (eventset->regTypeMask1 & (REG_TYPE_MASK(PMC)|REG_TYPE_MASK(FIXED)|REG_TYPE_MASK(METRICS)))

#define MEASURE_METRICS(eventset) ((eventset)->regTypeMask1 & (REG_TYPE_MASK(METRICS))

#define MEASURE_UNCORE(eventset) \
<<<<<<< HEAD
        (eventset->regTypeMask1 & ~(REG_TYPE_MASK(PMC)|REG_TYPE_MASK(FIXED)|REG_TYPE_MASK(THERMAL)|REG_TYPE_MASK(VOLTAGE)|REG_TYPE_MASK(PERF)|REG_TYPE_MASK(POWER)) || eventset->regTypeMask2 || eventset->regTypeMask3 || eventset->regTypeMask4)
=======
        (eventset->regTypeMask1 & ~(REG_TYPE_MASK(PMC)|REG_TYPE_MASK(FIXED)|REG_TYPE_MASK(THERMAL)|REG_TYPE_MASK(VOLTAGE)|REG_TYPE_MASK(POWER)|REG_TYPE_MASK(METRICS)) || eventset->regTypeMask2 || eventset->regTypeMask3 || eventset->regTypeMask4)
>>>>>>> 491e009c


typedef struct {
    char*               key;
    RegisterIndex       index;
    RegisterType        type;
    uint64_t            configRegister;
    uint64_t            counterRegister;
    uint64_t            counterRegister2;
    PciDeviceIndex      device;
    uint64_t            optionMask;
} RegisterMap;

typedef struct {
    uint32_t  ctrlRegister;
    uint32_t  statusRegister;
    uint32_t  ovflRegister;
    int       ovflOffset;
    uint8_t   isPci;
    PciDeviceIndex device;
    uint32_t  regWidth;
    uint32_t  filterRegister1;
    uint32_t  filterRegister2;
} BoxMap;

#endif /* REGISTERS_TYPES_H */<|MERGE_RESOLUTION|>--- conflicted
+++ resolved
@@ -97,11 +97,7 @@
 } RegisterIndex;
 
 typedef enum {
-<<<<<<< HEAD
-    PMC = 0, FIXED, PERF, THERMAL, VOLTAGE,
-=======
-    PMC = 0, FIXED, THERMAL, VOLTAGE, METRICS,
->>>>>>> 491e009c
+    PMC = 0, FIXED, PERF, THERMAL, VOLTAGE, METRICS,
     POWER, UNCORE, MBOX0,
     MBOX1, MBOX2, MBOX3,
     MBOX4, MBOX5, MBOX6, MBOX7,
@@ -329,11 +325,7 @@
 #define MEASURE_METRICS(eventset) ((eventset)->regTypeMask1 & (REG_TYPE_MASK(METRICS))
 
 #define MEASURE_UNCORE(eventset) \
-<<<<<<< HEAD
-        (eventset->regTypeMask1 & ~(REG_TYPE_MASK(PMC)|REG_TYPE_MASK(FIXED)|REG_TYPE_MASK(THERMAL)|REG_TYPE_MASK(VOLTAGE)|REG_TYPE_MASK(PERF)|REG_TYPE_MASK(POWER)) || eventset->regTypeMask2 || eventset->regTypeMask3 || eventset->regTypeMask4)
-=======
-        (eventset->regTypeMask1 & ~(REG_TYPE_MASK(PMC)|REG_TYPE_MASK(FIXED)|REG_TYPE_MASK(THERMAL)|REG_TYPE_MASK(VOLTAGE)|REG_TYPE_MASK(POWER)|REG_TYPE_MASK(METRICS)) || eventset->regTypeMask2 || eventset->regTypeMask3 || eventset->regTypeMask4)
->>>>>>> 491e009c
+        (eventset->regTypeMask1 & ~(REG_TYPE_MASK(PMC)|REG_TYPE_MASK(FIXED)|REG_TYPE_MASK(THERMAL)|REG_TYPE_MASK(VOLTAGE)|REG_TYPE_MASK(PERF)|REG_TYPE_MASK(POWER)|REG_TYPE_MASK(METRICS)) || eventset->regTypeMask2 || eventset->regTypeMask3 || eventset->regTypeMask4)
 
 
 typedef struct {
