--- conflicted
+++ resolved
@@ -167,14 +167,11 @@
     [MBOX5FIX] = "Memory Controller 1 Channel 1 Fixed Counter",
     [MBOX6FIX] = "Memory Controller 1 Channel 2 Fixed Counter",
     [MBOX7FIX] = "Memory Controller 1 Channel 3 Fixed Counter",
-<<<<<<< HEAD
     [MBOX0TMP] = "PP0/PP1 Temperature Sensor",
-=======
 #ifdef _ARCH_PPC
     [BBOX0] = "Memory controller synchronous (port 0 & 1)",
     [BBOX1] = "Memory controller synchronous (port 2 & 3)",
 #else
->>>>>>> 4fc91a95
     [BBOX0] = "Home Agent box 0",
     [BBOX1] = "Home Agent box 1",
 #endif
