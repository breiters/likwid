#!/usr/bin/env python

import os, sys, os.path
import re
import subprocess
import socket
import stat
import getopt

# Needed for Wiki page output
import glob
import statistics

bench_plain = "./likwid-bench-plain"
bench_marker = "/home/hpc/unrz/unrz139/Apps-arm/bin/likwid-bench"
bench_papi = "./likwid-bench-papi"
perfctr = "/home/hpc/unrz/unrz139/Apps-arm/bin/likwid-perfctr"
topology = "/home/hpc/unrz/unrz139/Apps-arm/bin/likwid-topology"
topology_name = re.compile("^CPU name:\s+(.*)")
topology_stepping = re.compile("^CPU stepping:\s+(\d*)")
topology_type = re.compile("^CPU type:\s+(.*)")
topology_sockets = re.compile("^Sockets:\s+(\d+)")
topology_corespersocket = re.compile("^Cores per socket:\s+(\d+)")
topology_threadspercore = re.compile("^Threads per core:\s+(\d+)")
testlist = "SET.txt"
testfolder = "TESTS"
resultfolder = "RESULTS"
hostname = socket.gethostname()
picture_base = ".."
topology_outputfile = "topology.dat"
nrThreads = 1

gnu_colors = ["red","blue","green","black"]#,"brown", "gray","violet", "cyan", "magenta","orange","#4B0082","#800000","turquoise","#006400","yellow"]
gnu_marks = [5,13,9,2]#,3,4,6,7,8,9,10,11,12,14,15]

units = { "L2" : "MByte/s", "L3" : "MByte/s", "MEM" : "MByte/s", "HA" : "MByte/s",
          "FLOPS_SP" : "MFLOP/s", "FLOPS_DP" : "MFLOP/s", "FLOPS_AVX" : "MFLOP/s",
          "DATA": "Load/Store ratio", "BRANCH" : "Instructions per branch",
          "CLOCK" : "Instructions", "UOPS" : "UOPs"}
translate_group = {"CLOCK" : "INST_RETIRED_ANY", "UOPS" : "UOPS_RETIRED_ANY"}

wiki = False
papi = False
only_wiki = False
sets = []
out_pgf = False
out_gnuplot = False
out_grace = False
scriptfilename = "create_plots.sh"
out_script = False
test_set = {}
plain_set = {}
corrected_set = {}
marker_set = {}
papi_set = {}

if not os.path.exists(bench_marker):
    print "Please run make before using likwid-accuracy.py"
    sys.exit(1)
if not os.path.exists(perfctr):
    print "Cannot find likwid-perfctr"
    sys.exit(1)


def usage():
    print "Execute and evaluate accuracy tests for LIKWID with likwid-bench and likwid-perfctr"
    print
    print "-h/--help:\tPrint this help text"
    print "-s/--sets:\tSpecifiy testgroups (comma separated). Can also be set in SET.txt"
#    print "--wiki:\t\tBesides testing write out results in Google code wiki syntax"
#    print "--only_wiki:\tDo not run benchmarks, read results from file and write out results in Google code wiki syntax"
    print "-c <nrThreads>:\tSet number of threads. The accuracy tool uses the E notation of likwid like E:N:<nrThreads>:1:2. Default is 1 thread."
    print "Picture options:"
    print "--pgf:\t\tCreate TeX document for each test with PGFPlot"
    print "--gnuplot:\tCreate GNUPlot script for each test"
    print "--grace:\tCreate Grace script that can be evaluated with gracebat"
    print "--script:\tActivate recording of commands in a bash script"
    print "--scriptname:\tRecord commands to create pictures in file (default: %s)" % (os.path.join(destfolder,scriptfilename))


def get_groups():
    groups = {}
    p = subprocess.Popen(perfctr+" -a", shell=True, stdout=subprocess.PIPE, stderr=subprocess.STDOUT)
    p.wait()
    if p.returncode != 0:
        return groups
    for line in p.stdout.read().split("\n"):
        if line.startswith("-") or not line.strip(): continue
        if line.startswith("Available"): continue
        linelist = re.split("\s+", line.strip())
        name = linelist[0]
        description = " ".join(linelist[1:])
        groups[name] = description
    return groups

def get_test_groups(groupdict):
    groups = {}
    if len(sets) > 0:
        setlist = sets
    else:
        setfp = open("SET.txt",'r')
        setlist = setfp.read().strip().split("\n")
        setfp.close()

    filelist = glob.glob(testfolder+"/*.txt")
    for name in setlist:
        if name in get_groups():
            tests = []
            file = os.path.join(testfolder, name) + ".txt"
            if not os.path.exists(file): continue
            fp = open(file,'r')
            finput = fp.read().strip().split("\n")
            fp.close()
            for line in finput:
                if line.startswith("TEST"):
                    tests.append(line.split(" ")[1])
            groups[name] = tests


    return groups

def get_avail_tests():
    tests = []
    p = subprocess.Popen(bench_marker+" -a", shell=True, stdout=subprocess.PIPE, stderr=subprocess.STDOUT)
    p.wait()
    if p.returncode != 0:
        return tests
    for line in p.stdout.read().split("\n"):
        m = re.match("(.*) - (.*)", line)
        if m:
            name, desc = m.groups()
            tests.append(name)
    return tests

def write_topology(path):
    try:
        f = open(os.path.join(path, topology_outputfile),"w")
    except:
        print "Cannot write topology file %s" % (os.path.join(path, topology_outputfile),)
        return
    p = subprocess.Popen(topology, shell=True, stdout=subprocess.PIPE, stderr=subprocess.STDOUT)
    p.wait()
    if p.returncode != 0:
        return
    f.write(p.stdout.read())
    f.close()

def approx(in1, in2):
    if in1 > (0.95*in2) or in1 < (1.05*in2):
        return 1
    return 0

def legend(file1, file2):
    input1 = []
    input2 = []
    numbers1 = []
    numbers2 = []
    try:
        f=open(file1,"r")
        input1 = f.read().strip().split("\n")
        f.close()
    except:
        print "Cannot open file "+file1
    try:
        f=open(file2,"r")
        input2 = f.read().strip().split("\n")
        f.close()
    except:
        print "Cannot open file "+file2
    if len(input1) == 0 and len(input2) == 0:
        return "no"
    for line in input1:
        numbers1.append(line.split(" ")[1])
    for line in input2:
        numbers2.append(line.split(" ")[1])
    if float(numbers1[1]) > float(numbers1[-1]) and float(numbers2[1]) > float(numbers2[-1]):
        return "no"
    elif float(numbers1[1]) < float(numbers1[-1]) and float(numbers2[1]) < float(numbers2[-1]):
        return "so"
    elif approx(float(numbers1[1]), float(numbers1[-1])) and approx(float(numbers2[1]), float(numbers2[-1])):
        return "so"
    return "no"


def write_pgf(group, test, plain_file, marker_file, scale=0.0,papi_file=None, execute=False, script=None):
    printgrp = group
    if translate_group.has_key(group):
        printgrp = translate_group[group]
    filename = os.path.join(destfolder,printgrp+"_"+test+".tex")
    sizelist = []
    sizeindex = []
    lentry = "north east"
    if legend(plain_file, marker_file) == "so":
        lentry = "south east"
    for i,variant in enumerate(test_set[group][test]["variants"]):
        sizelist.append(variant)
        sizeindex.append(str((i+0.5)*test_set[group][test]["RUNS"]))
    fp = open(filename,'w')
    fp.write("\documentclass{article}\n")
    fp.write("\usepackage{pgfplots}\n")
    fp.write("\\begin{document}\n")
    fp.write("% cut from here\n")
    fp.write("\\begin{tikzpicture}\n")
    fp.write("\\begin{axis}[xmin=0,xmax=%d,xlabel={Size - %d runs each}, ylabel={%s},title={Group %s - Test %s},legend pos=%s,xtick=data,width=.75\\textwidth,xticklabels={%s},xtick={%s}]\n" % (test_set[group][test]["RUNS"]*len(test_set[group][test]["variants"]),test_set[group][test]["RUNS"],units[group],printgrp.replace("_","\_"),test.replace("_","\_"),lentry,",".join(sizelist),",".join(sizeindex)))
    fp.write("\\addplot+[red,mark=square*,mark options={draw=red, fill=red}] table {%s};\n" % (os.path.basename(plain_file),))
    fp.write("\\addlegendentry{bench};\n")
    if scale > 0.0:
        fp.write("\\addplot+[blue,mark=*,mark options={draw=blue, fill=blue}] table[x index=0, y expr=\\thisrowno{1}*%f] {%s};\n" % (scale, os.path.basename(plain_file),))
        fp.write("\\addlegendentry{scaled bench};\n")
    fp.write("\\addplot+[green,mark=diamond*,mark options={draw=green, fill=green}] table {%s};\n" % (os.path.basename(marker_file),))
    fp.write("\\addlegendentry{perfctr};\n")
    if papi and papi_file:
        fp.write("\\addplot+[black,mark=triangle*,mark options={draw=black, fill=black}] table {%s};\n" % (os.path.basename(papi_file),))
        fp.write("\\addlegendentry{papi};\n")
    fp.write("\\end{axis}\n")
    fp.write("\\end{tikzpicture}\n")
    fp.write("% stop cutting here\n")
    fp.write("\\end{document}\n")
    fp.close()
    if execute:
        cmd = "cd %s && pdflatex %s && cd -" % (os.path.dirname(filename), os.path.basename(filename),)
        p = subprocess.Popen(cmd, shell=True, stdout=subprocess.PIPE, stderr=subprocess.PIPE)
        p.wait()
        if p.returncode != 0:
            print p.stdout.read()
        p.stdout.close()
    if script:
        script.write("pdflatex %s\n" % (os.path.basename(filename),))
    return filename

def write_gnuplot(group, test, plain_file, marker_file, scale = 1.0, papi_file=None, execute=False, script=None):
    printgrp = group
    if translate_group.has_key(group):
        printgrp = translate_group[group]
    filename = os.path.join(destfolder,printgrp+"_"+test+".plot")
    fp = open(filename,'w')
    for i,color in enumerate(gnu_colors):
        fp.write("set style line %d linetype 1 linecolor rgb '%s' lw 2 pt %s\n" % (i+1, color,gnu_marks[i]))
    fp.write("set terminal jpeg enhanced\n")
    fp.write("set encoding utf8\n")
<<<<<<< HEAD
    fp.write("set title 'Group %s - Test %s'\n" % (printgrp.replace("_", "\_"), test.replace("_", "\_"),))
=======
    fp.write("set title \"Group %s - Test %s\n\"\n" % (printgrp.replace("_", "\_"), test.replace("_", "\_"),))
>>>>>>> cc455f9c
    if legend(plain_file, marker_file) == "no":
        fp.write("set key top right\n")
    else:
        fp.write("set key bottom right\n")
    fp.write("set output '%s'\n" % (os.path.basename(os.path.join(destfolder,printgrp+"_"+test+".jpg")),))
    fp.write("set xlabel 'Size - %d runs each'\n" % (test_set[group][test]["RUNS"],))
    fp.write("set ylabel '%s'\n" % (units[group],))
    fp.write("set yrange  [0:]\n")
    #fp.write("set xtics 0,%d,%d\n" % (test_set[group][test]["RUNS"], test_set[group][test]["RUNS"]*len(test_set[group][test]["variants"]),))
    fp.write("set xtics %d\n" % (test_set[group][test]["RUNS"]*len(test_set[group][test]["variants"]),))
    for i,variant in enumerate(test_set[group][test]["variants"]):
        fp.write("set xtics add (\"%s\" %f)\n" % (variant, (i*test_set[group][test]["RUNS"])+(0.5*test_set[group][test]["RUNS"]),))
    plot_string = "plot '%s' using 1:3 title 'Reference' with linespoints ls 1, \\\n"  % (os.path.basename(plain_file),)
    if scale > 0.0:
        plot_string = plot_string+" '%s' using 1:($3*%f) title 'Scaled Reference' with linespoints ls 2, \\\n" % (os.path.basename(plain_file), scale,)
    plot_string = plot_string+" '%s' using 1:3 title 'Measurement (LIKWID)' with linespoints ls 3" % (os.path.basename(marker_file),)
    if papi and papi_file:
        plot_string += ", \\\n '%s' using 1:3 title 'Measurement (PAPI)' with linespoints ls 4\n" % (os.path.basename(papi_file),)
    fp.write(plot_string+"\n")
    fp.close()
    if execute:
        cmd = "cd %s && gnuplot %s && cd -" % (os.path.dirname(filename), os.path.basename(filename),)
        print cmd
        p = subprocess.Popen(cmd, shell=True, stdout=subprocess.PIPE, stderr=subprocess.PIPE)
        p.wait()
        if p.returncode != 0:
            print p.stdout.read()
        p.stdout.close()
    if script:
        script.write("gnuplot %s\n" % (os.path.basename(filename),))
    return filename

def write_grace(group, test, plain_file, correct_file, marker_file, papi_file=None, execute=False, script=None):
    printgrp = group
    if translate_group.has_key(group):
        printgrp = translate_group[group]
    filename = os.path.join(destfolder,printgrp+"_"+test+".bat")
    agrname = os.path.join(destfolder,printgrp+"_"+test+".agr")
    pngname = os.path.join(destfolder,printgrp+"_"+test+".png")
    if execute or script:
        plain_file = os.path.basename(plain_file)
        marker_file = os.path.basename(marker_file)
        correct_file = os.path.basename(correct_file)
        if papi_file: papi_file = os.path.basename(papi_file)
        pngname = os.path.basename(pngname)
        agrname = os.path.basename(agrname)
    cmd_options = "-autoscale xy -nxy %s -nxy %s -nxy %s " % (plain_file, correct_file, marker_file,)
    if papi and papi_file:
        cmd_options += "-nxy %s " % (papi_file,)
    out_options = "-hdevice PNG -printfile %s " % (pngname,)
    out_options += "-saveall %s" % (agrname,)
    fp = open(filename,'w')
    fp.write("title \"Group %s - Test %s\"\n" % (printgrp, test,))
    fp.write("xaxis label \"Run\"\n")
    fp.write("xaxis label char size 1.2\n")
    fp.write("xaxis ticklabel char size 1.2\n" % (units[group],))
    fp.write("yaxis label \"%s\"\n")
    fp.write("yaxis label char size 1.2\n")
    fp.write("yaxis ticklabel char size 1.2\n")
    if legend(plain_file, marker_file) == "no":
        fp.write("legend 0.8,0.7\n")
    else:
        fp.write("legend 0.2,0.7\n")
    fp.write("s0 legend \"bench\"\n")
    fp.write("s0 symbol 2\n")
    fp.write("s0 symbol size 1\n")
    fp.write("s0 symbol color 2\n")
    fp.write("s0 symbol pattern 1\n")
    fp.write("s0 symbol fill color 2\n")
    fp.write("s0 symbol fill pattern 1\n")
    fp.write("s0 symbol linewidth 2\n")
    fp.write("s0 symbol linestyle 1\n")
    fp.write("s0 line type 1\n")
    fp.write("s0 line color 2\n")
    fp.write("s0 line linestyle 1\n")
    fp.write("s0 line linewidth 2\n")
    fp.write("s0 line pattern 1\n")
    fp.write("s1 legend \"scaled bench\"\n")
    fp.write("s1 symbol 3\n")
    fp.write("s1 symbol size 1\n")
    fp.write("s1 symbol color 4\n")
    fp.write("s1 symbol pattern 1\n")
    fp.write("s1 symbol fill color 4\n")
    fp.write("s1 symbol fill pattern 1\n")
    fp.write("s1 symbol linewidth 2\n")
    fp.write("s1 symbol linestyle 1\n")
    fp.write("s1 line type 1\n")
    fp.write("s1 line color 4\n")
    fp.write("s1 line linestyle 1\n")
    fp.write("s1 line linewidth 2\n")
    fp.write("s1 line pattern 1\n")
    fp.write("s2 legend \"perfctr\"\n")
    fp.write("s2 symbol 4\n")
    fp.write("s2 symbol size 1\n")
    fp.write("s2 symbol color 3\n")
    fp.write("s2 symbol pattern 1\n")
    fp.write("s2 symbol fill color 3\n")
    fp.write("s2 symbol fill pattern 1\n")
    fp.write("s2 symbol linewidth 2\n")
    fp.write("s2 symbol linestyle 1\n")
    fp.write("s2 line type 1\n")
    fp.write("s2 line color 3\n")
    fp.write("s2 line linestyle 1\n")
    fp.write("s2 line linewidth 2\n")
    fp.write("s2 line pattern 1\n")
    if papi and papi_file:
        fp.write("s3 legend \"papi\"\n")
        fp.write("s3 symbol 5\n")
        fp.write("s3 symbol size 1\n")
        fp.write("s3 symbol color \"black\"\n")
        fp.write("s3 symbol pattern 1\n")
        fp.write("s3 symbol fill color \"black\"\n")
        fp.write("s3 symbol fill pattern 1\n")
        fp.write("s3 symbol linewidth 2\n")
        fp.write("s3 symbol linestyle 1\n")
        fp.write("s3 line type 1\n")
        fp.write("s3 line color \"black\"\n")
        fp.write("s3 line linestyle 1\n")
        fp.write("s3 line linewidth 2\n")
        fp.write("s3 line pattern 1\n")
    fp.close()
    if execute:
        cmd = "cd %s && gracebat %s -param %s %s && cd -" % (os.path.dirname(filename), cmd_options, os.path.basename(filename),out_options,)
        p = subprocess.Popen(cmd, shell=True, stdout=subprocess.PIPE, stderr=subprocess.STDOUT)
        p.wait()
        if p.returncode != 0:
            print p.stdout.read()
        p.stdout.close()
    if script:
        script.write("gracebat %s -param %s %s\n" % (cmd_options, os.path.basename(filename),out_options,))
    return filename

def get_bytes(s):
    m = re.match("(\d+)[bB]", s)
    if m:
        return int(m.group(1))
    m = re.match("(\d+)[kK][bB]", s)
    if m:
        return int(m.group(1))*1024
    m = re.match("(\d+)[mM][bB]", s)
    if m:
        return int(m.group(1))*1024*1024
    m = re.match("(\d+)[gG][bB]", s)
    if m:
        return int(m.group(1))*1024*1024*1024

def get_sizestr(b):
    bint = int(b)
    if int(bint / 1024.0) == 0:
        return "%dB" % (bint)
    if int(bint / (1024.0*1024.0)) == 0:
        if bint % (1024) == 0:
            return "%dkB" % (bint/(1024))
        else:
            return "%dB" % (bint)
    if int(bint / (1024.0*1024.0*1024.0)) == 0:
        if bint % (1024*1024) == 0:
            return "%dMB" % (bint/(1024*1024))
        else:
            return "%dkB" % (bint/(1024))
    if int(bint / (1024.0*1024.0*1024.0*1024.0)) == 0:
        if bint % (1024*1024*1024) == 0:
            return "%dGB" % (bint/(1024*1024*1024))
        else:
            return "%dMB" % (bint/(1024*1024))

def get_variants(start, end, step):
    bstart = get_bytes(start)
    bend = get_bytes(end)
    bstep = get_bytes(step)
    return [ get_sizestr(x) for x in range(bstart, bend, bstep) ] + [end]

try:
    opts, args = getopt.getopt(sys.argv[1:], "hs:c:", ["help", "sets=","script","scriptname=","wiki","only_wiki=","pgf","gnuplot","grace","papi"])
except getopt.GetoptError as err:
    print str(err)
    usage()
    sys.exit(2)

if len(opts) == 0:
    usage()
    sys.exit(1)

for o, a in opts:
    if o in ("-h","--help"):
        usage()
        sys.exit(0)
    if o == "--wiki":
        wiki = True
    if o == "--only_wiki":
        only_wiki = True
        hostname = a
    if o == "--papi":
        papi = True
    if o == "-c":
        try:
            nrThreads = int(a)
        except:
            print "Argument to -c not valid. Must be a number"
            sys.exit(1)
    if o == "--pgf":
        out_pgf = True
    if o == "--gnuplot":
        out_gnuplot = True
    if o == "--grace":
        out_grace = True
    if o in ("-s","--sets"):
        sets = a.split(",")
    if o == "--script":
        out_script = True
    if o == "--scriptname":
        scriptfilename = a

if len(sets) == 0 and not os.path.exists(testlist):
    print "Cannot find file %s containing list of testgroups" % (testlist,)
    sys.exit(1)
if not os.path.exists(testfolder):
    print "Cannot find folder %s containing the testgroups" % (testfolder,)
    sys.exit(1)


if len(sets) == 0:
    fp = open(testlist,'r')
    tmp = fp.read().split("\n")
    for item in tmp:
        if not item.strip() or item.startswith("#"): continue
        sets.append(item)
    fp.close()
for line in sets:
    if not line.strip() or line.startswith("#"): continue
    filename = "%s/%s.txt" % (testfolder,line.strip(),)
    if os.path.exists(filename):
        groupname = line.strip()
        testfp = open(filename,'r')
        for line in testfp.read().split("\n"):
            if line.startswith("GROUP"):
                match = re.match("^GROUP\s+(\.+)", line)
                if match:
                    groupname = match.group(1)
                    break
        testfp.close()
        test_set[groupname] = {}
        plain_set[groupname] = {}
        corrected_set[groupname] = {}
        marker_set[groupname] = {}
        papi_set[groupname] = {}
        testfp = open(filename,'r')
        test = None
        for i,testline in enumerate(testfp.read().split("\n")):
            if test and not testline.strip(): test = None
            if testline.startswith("REGEX_BENCH"):
                test_set[groupname]["REGEX_BENCH"] = re.compile(" ".join(testline.split(" ")[1:]))
            if testline.startswith("REGEX_PERF"):
                test_set[groupname]["REGEX_PERF"] = re.compile(" ".join(testline.split(" ")[1:]))
            if testline.startswith("REGEX_PAPI"):
                test_set[groupname]["REGEX_PAPI"] = re.compile(" ".join(testline.split(" ")[1:]))
            if testline.startswith("TEST"):
                test = testline.split(" ")[1]
                test_set[groupname][test] = {}
                test_set[groupname][test]["WA_FACTOR"] = 0.0
                plain_set[groupname][test] = {}
                corrected_set[groupname][test] = {}
                marker_set[groupname][test] = {}
                papi_set[groupname][test] = {}
            if testline.startswith("RUNS") and test:
                test_set[groupname][test]["RUNS"] = int(testline.split(" ")[1])
            if testline.startswith("WA_FACTOR") and test:
                test_set[groupname][test]["WA_FACTOR"] = float(testline.split(" ")[1])
            if testline.startswith("VARIANT") and test:
                linelist = re.split("\s+",testline);
                variant = linelist[1]
                if not test_set[groupname][test].has_key("variants"):
                    test_set[groupname][test]["variants"] = []
                test_set[groupname][test][variant] = linelist[2]
                test_set[groupname][test]["variants"].append(linelist[1])
                plain_set[groupname][test][variant] = []
                corrected_set[groupname][test][variant] = []
                marker_set[groupname][test][variant] = []
                papi_set[groupname][test][variant] = []
            if testline.startswith("RANGE") and test:
                linelist = re.split("\s+",testline);
                start = linelist[1]
                end = linelist[2]
                step = linelist[3]
                if not test_set[groupname][test].has_key("variants"):
                    test_set[groupname][test]["variants"] = []
                variants = get_variants(start, end, step)
                for variant in variants:
                    test_set[groupname][test][variant] = "1"
                    test_set[groupname][test]["variants"].append(variant)
                    plain_set[groupname][test][variant] = []
                    corrected_set[groupname][test][variant] = []
                    marker_set[groupname][test][variant] = []
                    papi_set[groupname][test][variant] = []
        testfp.close()


if len(test_set.keys()) == 0:
    print "Cannot find any group in %s" % (testlist)
    sys.exit(1)

if not os.path.exists(resultfolder):
    os.mkdir(resultfolder)

destfolder = os.path.join(resultfolder, hostname)
if not os.path.exists(destfolder):
    os.mkdir(destfolder)

write_topology(destfolder)

avail_tests = get_avail_tests()

if not only_wiki:

    scriptfile = os.path.join(destfolder, scriptfilename)
    script = open(scriptfile,'w')
    script.write("#!/bin/bash\n")


    for group in test_set.keys():
        perfctr_string = "%s -f -C E:N:%d:1:2 -g %s -m " % (perfctr, nrThreads, group,)
        no_scale = False
        for test in test_set[group].keys():
            if test.startswith("REGEX"): continue
            if test not in avail_tests:
                print "Skip Group %s Test %s" % (group, test,)
                continue
            filebase = "%s_%s" % (group, test)

            file_plain = os.path.join(destfolder,filebase+"_plain.dat")
            #raw_plain = os.path.join(destfolder,filebase+"_plain.raw")
            file_correct = os.path.join(destfolder,filebase+"_correct.dat")
            file_marker = os.path.join(destfolder,filebase+"_marker.dat")
            raw_marker = os.path.join(destfolder,filebase+"_marker.raw")
            fp_ref = open(file_plain,'w')
            fp_ref.write("#Counter Size Reference Scaled_Reference\n")
            fp_scale_ref = open(file_correct,'w')
            fp_scale_ref.write("#Counter Size Scaled_Reference\n")
            fp_likwid = open(file_marker,'w')
            fp_likwid.write("#Counter Size Measurement\n")
            rawfp_likwid = open(raw_marker,'w')
            if papi:
                file_papi = os.path.join(destfolder, filebase+"_papi.dat")
                raw_papi = os.path.join(destfolder, filebase+"_papi.raw")
                fp_papi = open(file_papi,'w')
                fp_papi.write("#Counter Size Measurement\n")
                rawfp_papi = open(raw_papi,'w')
            else:
                file_papi = None
                raw_papi = None
            counter = 1
            print "Group %s Test %s" % (group, test,)
            for size in test_set[group][test]["variants"]:
                if size.startswith("RUNS"): continue
                print "Size "+size+": ",
                bench_options = "-t %s -w N:%s:%d" % (test, size, nrThreads)
                for i in range(0,test_set[group][test]["RUNS"]):
                    print "*",
                    sys.stdout.flush()
                    # Run with LIKWID instrumented likwid-bench and likwid-perfctr
                    rawfp_likwid.write(perfctr_string+" "+bench_marker+" "+bench_options+"\n")
                    p = subprocess.Popen(perfctr_string+" "+bench_marker+" "+bench_options, shell=True, stdout=subprocess.PIPE,stderr=subprocess.STDOUT,executable="/bin/bash")
                    stdout = ""
                    try:
                        p.wait()
                        stdout = p.stdout.read()
                        p.stdout.close()
                    except:
                        sys.exit(1)
                    found_bench = False
                    found_perfctr = False
                    for line in stdout.split("\n"):
                        if p.returncode == 0:
                            match = test_set[group]["REGEX_PERF"].match(line)
                            if match:
                                marker_set[group][test][size].append(float(match.group(1)))
                                #fp_likwid.write(str(counter)+" "+str(float(match.group(1)))+"\n")
                                fp_likwid.write("%d %d %f\n" % (counter, get_bytes(size), float(match.group(1))))
                                found_perfctr = True
                            match = test_set[group]["REGEX_BENCH"].match(line)
                            if match:
                                found_bench = True
                                value = float(match.group(1)) * test_set[group][test]["WA_FACTOR"]
                                plain_set[group][test][size].append(match.group(1))
                                corrected_set[group][test][size].append(str(value))
                                fp_ref.write("%d %d %f %f\n" % (counter, get_bytes(size), float(match.group(1)), value))
                                #fp_ref.write(str(counter)+" "+match.group(1)+"\n")
                                #fp_scale_ref.write(str(counter)+" "+str(value)+"\n")
                                fp_scale_ref.write("%d %d %f\n" % (counter, get_bytes(size), value))
                        rawfp_likwid.write(line+"\n")
                    if not found_bench:
                        value = "0"
                        plain_set[group][test][size].append(value)
                        corrected_set[group][test][size].append(value)
                        #fp_ref.write(str(counter)+" "+value+"\n")
                        fp_ref.write("%d %d %f %f\n" % (counter, get_bytes(size), float(match.group(1)), float(value)))
                        #fp_scale_ref.write(str(counter)+" "+value+"\n")
                        fp_scale_ref.write("%d %d %f\n" % (counter, get_bytes(size), value))
                        no_scale = True
                    if not found_perfctr:
                        marker_set[group][test][size].append(0)
                        #fp_likwid.write(str(counter)+" "+str(0)+"\n")
                        fp_likwid.write("%d %d %f\n" % (counter, get_bytes(size), 0.0))
                    counter += 1
                print("")
            fp_ref.close()
            fp_scale_ref.close()
            fp_likwid.close()
            rawfp_likwid.close()
            if papi:
                fp_papi.close()
                rawfp_papi.close()
            if no_scale:
                test_set[group][test]["WA_FACTOR"] = 0.0
            if out_pgf:
                pgf_file = write_pgf(group, test, file_plain, file_marker, test_set[group][test]["WA_FACTOR"],file_papi, script=script)
            if out_gnuplot: plot_file = write_gnuplot(group, test, file_plain, file_marker, test_set[group][test]["WA_FACTOR"], file_papi, script=script)
            if out_grace: grace_file = write_grace(group, test, file_plain, file_correct, file_marker, file_papi, script=script)


    script.close()
    os.chmod(scriptfile, stat.S_IRWXU)<|MERGE_RESOLUTION|>--- conflicted
+++ resolved
@@ -238,11 +238,7 @@
         fp.write("set style line %d linetype 1 linecolor rgb '%s' lw 2 pt %s\n" % (i+1, color,gnu_marks[i]))
     fp.write("set terminal jpeg enhanced\n")
     fp.write("set encoding utf8\n")
-<<<<<<< HEAD
     fp.write("set title 'Group %s - Test %s'\n" % (printgrp.replace("_", "\_"), test.replace("_", "\_"),))
-=======
-    fp.write("set title \"Group %s - Test %s\n\"\n" % (printgrp.replace("_", "\_"), test.replace("_", "\_"),))
->>>>>>> cc455f9c
     if legend(plain_file, marker_file) == "no":
         fp.write("set key top right\n")
     else:
